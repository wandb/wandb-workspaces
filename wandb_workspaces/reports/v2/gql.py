--- conflicted
+++ resolved
@@ -66,13 +66,10 @@
     }
 """
 )
-<<<<<<< HEAD
 
-# BEGIN DELETE VIEW MUTATION ADDITION
 # Mutation to delete a report (view) given its ID.
 # Accepts a flag to also delete any associated draft views.
 # Mirrors the save/upsert structure above.
-
 delete_view = gql(
     """
     mutation deleteView($id: ID!, $deleteDrafts: Boolean) {
@@ -84,8 +81,7 @@
     }
     """
 )
-# END DELETE VIEW MUTATION ADDITION
-=======
+
 projectInternalId = gql(
     """
     query ProjectInternalId($projectName: String!, $entityName: String!) {
@@ -95,5 +91,4 @@
         }
     }
     """
-)
->>>>>>> 18bb018f
+)