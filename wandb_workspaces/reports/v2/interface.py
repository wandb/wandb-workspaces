--- conflicted
+++ resolved
@@ -3148,7 +3148,6 @@
     _, entity, project, _, name = path.split("/")
     title, report_id = name.split("--")
 
-<<<<<<< HEAD
     # Add correct base64 padding: calculate the number of '=' needed
     pad = (4 - (len(report_id) % 4)) % 4
     padded_report_id = report_id + ("=" * pad)
@@ -3160,8 +3159,6 @@
 
     # Re-encode to standard base64 string (which will include proper padding)
     report_id = base64.b64encode(decoded).decode("utf-8")
-=======
->>>>>>> 6a0672e6
     return report_id
 
 
