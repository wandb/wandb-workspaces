"""Python library for programmatically working with Weights & Biases Reports API.

```python
# How to import
import wandb_workspaces.reports.v2
```

"""


import os
from datetime import datetime
from typing import Dict, Iterable, Optional, Tuple, Union
from typing import List as LList

from annotated_types import Annotated, Ge, Le

try:
    from typing import Literal
except ImportError:
    from typing_extensions import Literal

from urllib.parse import urlparse, urlunparse

import wandb
from pydantic import ConfigDict, Field, validator
from pydantic.dataclasses import dataclass

from . import expr_parsing, gql, internal
from .internal import (
    CodeCompareDiff,
    FontSize,
    GroupAgg,
    GroupArea,
    Language,
    LegendPosition,
    LinePlotStyle,
    Range,
    ReportWidth,
    SmoothingType,
)

TextLike = Union[str, "TextWithInlineComments", "Link", "InlineLatex", "InlineCode"]
TextLikeField = Union[TextLike, LList[TextLike]]
SpecialMetricType = Union["Config", "SummaryMetric", "Metric"]
MetricType = Union[str, SpecialMetricType]
SummaryOrConfigOnlyMetric = Union[str, "Config", "SummaryMetric"]
RunId = str


dataclass_config = ConfigDict(validate_assignment=True, extra="forbid", slots=True)


def _is_not_all_none(v):
    if v is None or v == "":
        return False
    if isinstance(v, Iterable) and not isinstance(v, str):
        return any(v not in (None, "") for v in v)
    return True


def _is_not_internal(k):
    return not k.startswith("_")


@dataclass(config=dataclass_config, repr=False)
class Base:
    def __repr__(self):
        fields = (
            f"{k}={v!r}"
            for k, v in self.__dict__.items()
            if (_is_not_all_none(v) and _is_not_internal(k))
        )
        fields_str = ", ".join(fields)
        return f"{self.__class__.__name__}({fields_str})"

    def __rich_repr__(self):
        for k, v in self.__dict__.items():
            if _is_not_all_none(v) and _is_not_internal(k):
                yield k, v

    @property
    def _model(self):
        return self.__to_model()

    @property
    def _spec(self):
        return self._model.model_dump(by_alias=True, exclude_none=True)


@dataclass(config=dataclass_config, frozen=True)
class RunsetGroupKey:
<<<<<<< HEAD
    """
    INSERT

    Attributes:
        key: INSERT
        value (str): INSERT
=======
    """A key for grouping runsets.
    
    Attributes:
        key: The metric type to group by.
        value: The value of the metric to group by.
>>>>>>> 83ec5587
    """
    key: MetricType
    value: str


@dataclass(config=dataclass_config, frozen=True)
class RunsetGroup:
<<<<<<< HEAD
    """
    UI element that shows runsets. 

    Attributes:
        runset_name (str): The label of a runset.
        keys (tuple): INSERT
=======
    """UI element that shows a group of runsets.
    
    Attributes:
        runset_name: The name of the runset.
        keys: The keys to group by.

>>>>>>> 83ec5587
    """
    runset_name: str
    keys: Tuple[RunsetGroupKey, ...]


@dataclass(config=dataclass_config, frozen=True)
class Metric:
<<<<<<< HEAD
    """
    INSERT

    Attributes:
        name (str): INSERT
=======
    """A metric to display in a report.
    
    Attributes:
        name: The name of the metric.
>>>>>>> 83ec5587
    """
    name: str


@dataclass(config=dataclass_config, frozen=True)
class Config:
<<<<<<< HEAD
    """
    INSERT

    Attributes:
        name (str): INSERT
=======
    """A configuration for a metric.
    
    Attributes:
        name: The name of the metric.
>>>>>>> 83ec5587
    """
    name: str


@dataclass(config=dataclass_config, frozen=True)
class SummaryMetric:
<<<<<<< HEAD
    """
    INSERT

    Attributes:
        name (str): INSERT
=======
    """A summary metric to display in a report.
    
    Attributes:
        name: The name of the metric.
>>>>>>> 83ec5587
    """
    name: str


@dataclass(config=dataclass_config, repr=False)
class Layout(Base):
<<<<<<< HEAD
    """
    Adjusts the width, height, x-axis, or y-axis of a plot.

    Attributes:
        x (int): INSERT
        y (int): INSERT
        w (int): INSERT
        h (int): INSERT
=======
    """The layout of a block in a report. Adjusts the size and position of the block.
    
    Attributes:
        x: The x position of the block.
        y: The y position of the block.
        w: The width of the block.
        h: The height of the block.
>>>>>>> 83ec5587
    """
    x: int = 0
    y: int = 0
    w: int = 8
    h: int = 6

    def __to_model(self):
        return internal.Layout(x=self.x, y=self.y, w=self.w, h=self.h)

    @classmethod
    def _from_model(cls, model: internal.Layout):
        return cls(x=model.x, y=model.y, w=model.w, h=model.h)


@dataclass(config=dataclass_config, repr=False)
class Block(Base): ...


@dataclass(config=ConfigDict(validate_assignment=True, extra="allow", slots=True))
class UnknownBlock(Block):
    def __repr__(self) -> str:
        class_name = self.__class__.__name__
        attributes = ", ".join(
            f"{key}={value!r}" for key, value in self.__dict__.items()
        )
        return f"{class_name}({attributes})"

    def _to_model(self):
        d = self.__dict__
        return internal.UnknownBlock.model_validate(d)

    @classmethod
    def _from_model(cls, model: internal.UnknownBlock):
        d = model.model_dump()
        return cls(**d)


@dataclass(config=dataclass_config, repr=False)
class TextWithInlineComments(Base):
<<<<<<< HEAD
    """
    INSERT

    Attributes:
        text (str): INSERT
=======
    """A block of text with inline comments.
    
    Attributes:
        text: The text of the block.
>>>>>>> 83ec5587
    """
    text: str

    _inline_comments: Optional[LList[internal.InlineComment]] = Field(
        default_factory=lambda: None, repr=False
    )


@dataclass(config=dataclass_config, repr=False)
class Heading(Block):
    @classmethod
    def _from_model(cls, model: internal.Heading):
        text = _internal_children_to_text(model.children)

        blocks = None
        if model.collapsed_children:
            blocks = [_lookup(b) for b in model.collapsed_children]

        if model.level == 1:
            return H1(text=text, collapsed_blocks=blocks)
        if model.level == 2:
            return H2(text=text, collapsed_blocks=blocks)
        if model.level == 3:
            return H3(text=text, collapsed_blocks=blocks)


@dataclass(config=dataclass_config, repr=False)
class H1(Heading):
<<<<<<< HEAD
    """Creates an H1 HTML tag with the text specified."""
=======
    """Creates an H1 HTML tag with the text specified.
    
    Attributes:
        text: The text of the heading.
    """
>>>>>>> 83ec5587
    text: TextLikeField = ""
    collapsed_blocks: Optional[LList["BlockTypes"]] = None

    def _to_model(self):
        collapsed_children = self.collapsed_blocks
        if collapsed_children is not None:
            collapsed_children = [b._to_model() for b in collapsed_children]

        return internal.Heading(
            level=1,
            children=_text_to_internal_children(self.text),
            collapsed_children=collapsed_children,
        )


@dataclass(config=dataclass_config, repr=False)
class H2(Heading):
<<<<<<< HEAD
    """Creates an H2 HTML tag with the text specified."""
=======
    """Creates an H2 HTML tag with the text specified.
    
    Attributes:
        text: The text of the heading.
        collapsed_blocks: The blocks to show when the heading is collapsed.
    """
>>>>>>> 83ec5587
    text: TextLikeField = ""
    collapsed_blocks: Optional[LList["BlockTypes"]] = None

    def _to_model(self):
        collapsed_children = self.collapsed_blocks
        if collapsed_children is not None:
            collapsed_children = [b._to_model() for b in collapsed_children]

        return internal.Heading(
            level=2,
            children=_text_to_internal_children(self.text),
            collapsed_children=collapsed_children,
        )


@dataclass(config=dataclass_config, repr=False)
class H3(Heading):
<<<<<<< HEAD
    """Creates an H3 HTML tag with the text specified."""
=======
    """Creates an H3 HTML tag with the text specified.
    
    Attributes:
        text: The text of the heading.
        collapsed_blocks: The blocks to show when the heading is collapsed.
    """
>>>>>>> 83ec5587
    text: TextLikeField = ""
    collapsed_blocks: Optional[LList["BlockTypes"]] = None

    def _to_model(self):
        collapsed_children = self.collapsed_blocks
        if collapsed_children is not None:
            collapsed_children = [b._to_model() for b in collapsed_children]

        return internal.Heading(
            level=3,
            children=_text_to_internal_children(self.text),
            collapsed_children=collapsed_children,
        )


@dataclass(config=dataclass_config, repr=False)
class Link(Base):
<<<<<<< HEAD
    """
    Creates a hyperlink.

    Attributes:
        text: The text you want to add a hyperlink to.
        url: The URL that the hyperlink uses.
    """

=======
    """A link to a URL.
    
    Attributes:
        text: The text of the link.
        url: The URL the link points to.
    """
>>>>>>> 83ec5587
    text: Union[str, TextWithInlineComments]
    url: str

    _inline_comments: Optional[LList[internal.InlineComment]] = Field(
        default_factory=lambda: None, init=False, repr=False
    )


@dataclass(config=dataclass_config, repr=False)
class InlineLatex(Base):
<<<<<<< HEAD
    """
    Displays LaTeX in a line. Does not add newline
    character after provided LaTeX. This differs from `LatexBlock`
    where the latter creates an HTML block with LaTeX

    Attributes:
        text (str):  Text you want to appear in the LaTeX inline. 
=======
    """A block of inline LaTeX. Does not add newline
    character after LaTeX. This differs from `LatexBlock`
    which is an HTML block with LaTeX.
    
    Attributes:
        text: The LaTeX code.
>>>>>>> 83ec5587
    """
    text: str


@dataclass(config=dataclass_config, repr=False)
class InlineCode(Base):
<<<<<<< HEAD
    """
    Displays code in a line. Does not add newline
    character after provided. This differs from `CodeBlock`
    where the latter creates an HTML block with code.

    Attributes:
        text (str): A string that contains example code.
=======
    """A block of inline code. Does not add newline
    character after code. This differs from `CodeBlock`
    which is an HTML block with code.
    
    Attributes:
        text: The code.
>>>>>>> 83ec5587
    """
    text: str


@dataclass(config=dataclass_config, repr=False)
class P(Block):
<<<<<<< HEAD
    """
    An HTML paragraph block. 

    Attributes:
        text (str): The text that appears within the text block.
=======
    """A paragraph of text.
    
    Attributes:
        text: The text of the paragraph.
>>>>>>> 83ec5587
    """
    text: TextLikeField = ""

    def _to_model(self):
        children = _text_to_internal_children(self.text)
        return internal.Paragraph(children=children)

    @classmethod
    def _from_model(cls, model: internal.Paragraph):
        pieces = _internal_children_to_text(model.children)
        return cls(text=pieces)


@dataclass(config=dataclass_config, repr=False)
class ListItem(Base):
    @classmethod
    def _from_model(cls, model: internal.ListItem):
        text = _internal_children_to_text(model.children)
        if model.checked is not None:
            return CheckedListItem(text=text, checked=model.checked)
        return text
        # if model.ordered is not None:
        #     return OrderedListItem(text=text)
        # return UnorderedListItem(text=text)


@dataclass(config=dataclass_config, repr=False)
class CheckedListItem(Base):
<<<<<<< HEAD
    """
    A check mark item. Use with `CheckedList` to add one
        or more check mark items to your report.

    Attributes:
        text (str): The text to render next to the list item.
        checked (bool): Add a check mark to the list item.
    """


=======
    """A list item with a checkbox. Add one ore more `CheckedListItem` within `CheckList`.
    
    Attributes:
        text: The text of the list item.
        checked: Whether the checkbox is checked.
    """
>>>>>>> 83ec5587
    text: TextLikeField = ""
    checked: bool = False

    def _to_model(self):
        return internal.ListItem(
            children=[
                internal.Paragraph(children=_text_to_internal_children(self.text))
            ],
            checked=self.checked,
        )


@dataclass(config=dataclass_config, repr=False)
class OrderedListItem(Base):
    """A list item in an ordered list.
    
    Attributes:
        text: The text of the list item.
    """
    text: TextLikeField = ""

    def _to_model(self):
        return internal.ListItem(
            children=[
                internal.Paragraph(children=_text_to_internal_children(self.text))
            ],
            ordered=True,
        )


@dataclass(config=dataclass_config, repr=False)
class UnorderedListItem(Base):
    """A list item in an unordered list.
    
    Attributes:
        text: The text of the list item.
    """
    text: TextLikeField = ""

    def _to_model(self):
        return internal.ListItem(
            children=[
                internal.Paragraph(children=_text_to_internal_children(self.text))
            ],
        )


@dataclass(config=dataclass_config, repr=False)
class List(Block):
    """A list of items."""
    @classmethod
    def _from_model(cls, model: internal.List):
        if not model.children:
            return UnorderedList()

        item = model.children[0]
        items = [ListItem._from_model(x) for x in model.children]
        if item.checked is not None:
            return CheckedList(items=items)

        if item.ordered is not None:
            return OrderedList(items=items)

        # else unordered
        return UnorderedList(items=items)


@dataclass(config=dataclass_config, repr=False)
class CheckedList(List):
<<<<<<< HEAD
    """
    An HTML block that contains a list of checkboxes.
    
    Attributes:
        items (list): A list of one or more `CheckedListItem` objects.
=======
    """A list of items with checkboxes. Add one or more `CheckedListItem` within `CheckedList`.
    
    Attributes:
        items: A list of one or more `CheckedListItem` objects.
>>>>>>> 83ec5587
    """
    items: LList[CheckedListItem] = Field(default_factory=lambda: [CheckedListItem()])

    def _to_model(self):
        items = [x._to_model() for x in self.items]
        return internal.List(children=items)


@dataclass(config=dataclass_config, repr=False)
class OrderedList(List):
<<<<<<< HEAD
    """
    An HTML block that contains an ordered list.
    
    Attributes:
        items (list): An ordered list of items. Renders as a numbered list.
=======
    """A list of items in a numbered list.
    
    Attributes:
        items: A list of one or more `OrderedListItem` objects.
>>>>>>> 83ec5587
    """
    items: LList[str] = Field(default_factory=lambda: [""])

    def _to_model(self):
        children = [OrderedListItem(li)._to_model() for li in self.items]
        return internal.List(children=children, ordered=True)


@dataclass(config=dataclass_config, repr=False)
class UnorderedList(List):
<<<<<<< HEAD
    """
    An HTML block that contains an unordered list.
    
    Attributes:
        items (list): An unordered list of items.
            Renders as bullet points (small black circles).
=======
    """A list of items in a bulleted list.
    
    Attributes:
        items: A list of one or more `UnorderedListItem` objects.
>>>>>>> 83ec5587
    """
    items: LList[str] = Field(default_factory=lambda: [""])

    def _to_model(self):
        children = [UnorderedListItem(li)._to_model() for li in self.items]
        return internal.List(children=children)


@dataclass(config=dataclass_config, repr=False)
class BlockQuote(Block):
<<<<<<< HEAD
    """
    An HTML block that indents the specified text as a quotation.

    Attributes:
        text (str): Text to render in block quote.
    """

=======
    """A block of quoted text.
    
    Attributes:
        text: The text of the block quote.
    """
>>>>>>> 83ec5587
    text: TextLikeField = ""

    def _to_model(self):
        return internal.BlockQuote(children=_text_to_internal_children(self.text))

    @classmethod
    def _from_model(cls, model: internal.BlockQuote):
        return cls(text=_internal_children_to_text(model.children))


@dataclass(config=dataclass_config, repr=False)
class CodeBlock(Block):
<<<<<<< HEAD
    """
    An HTML block that contains code samples.

    Attributes:
        code (str): A string that contains example code.
        language (str): The language the code is written in.
            The language specified is used for syntax highlighting. 
    """

=======
    """A block of code.
    
    Attributes:
        code: The code in the block.
        language: The language of the code. The language specified
            is used for syntax highlighting.
    """
>>>>>>> 83ec5587
    code: TextLikeField = ""
    language: Optional[Language] = "python"

    def _to_model(self):
        return internal.CodeBlock(
            children=[
                internal.CodeLine(
                    children=_text_to_internal_children(self.code),
                    language=self.language,
                )
            ],
            language=self.language,
        )

    @classmethod
    def _from_model(cls, model: internal.CodeBlock):
        code = _internal_children_to_text(model.children[0].children)
        return cls(code=code, language=model.language)


@dataclass(config=dataclass_config, repr=False)
class MarkdownBlock(Block):
<<<<<<< HEAD
    """
    A Markdown block. Useful if you want to write text
    that uses common markdown syntax.

    Attributes:
        text (str): Text you want to appear in the markdown block.
=======
    """A block of markdown text.
    
    Attributes:
        text: The markdown text.
>>>>>>> 83ec5587
    """
    text: str = ""

    def _to_model(self):
        return internal.MarkdownBlock(content=self.text)

    @classmethod
    def _from_model(cls, model: internal.MarkdownBlock):
        return cls(text=model.content)


@dataclass(config=dataclass_config, repr=False)
class LatexBlock(Block):
<<<<<<< HEAD
    """
    A LaTeX block. Useful if you want to write formulas with LaTeX syntax.
    
    Attributes:
        text (str): Text you want to appear in the LaTeX block.

=======
    """A block of LaTeX text.
    
    Attributes:
        text: The LaTeX text.
>>>>>>> 83ec5587
    """
    text: str = ""

    def _to_model(self):
        return internal.LatexBlock(content=self.text)

    @classmethod
    def _from_model(cls, model: internal.LatexBlock):
        return cls(text=model.content)


@dataclass(config=dataclass_config, repr=False)
class Image(Block):
<<<<<<< HEAD
    """
    An image HTML block. 

    Attributes:
        url (str): The URL where your image is hosted.
        caption (str): A description of the image that appears underneath the image.
    """


=======
    """An image.
    
    Attributes:
        url: The URL of the image.
        caption: The caption of the image. Caption appears underneath the image.
    """
>>>>>>> 83ec5587
    url: str = "https://raw.githubusercontent.com/wandb/assets/main/wandb-logo-yellow-dots-black-wb.svg"
    caption: TextLikeField = ""

    def _to_model(self):
        has_caption = False
        children = _text_to_internal_children(self.caption)
        if children:
            has_caption = True

        return internal.Image(children=children, url=self.url, has_caption=has_caption)

    @classmethod
    def _from_model(cls, model: internal.Image):
        caption = _internal_children_to_text(model.children)
        return cls(url=model.url, caption=caption)


@dataclass(config=dataclass_config, repr=False)
class CalloutBlock(Block):
<<<<<<< HEAD
    """
    An HTML block that renders a callout block.

    Attributes:
        text (str): The text to render in the callout block.
=======
    """A block of callout text.
    
    Attributes:
        text: The callout text.
>>>>>>> 83ec5587
    """
    text: TextLikeField = ""

    def _to_model(self):
        return internal.CalloutBlock(
            children=[
                internal.CalloutLine(children=_text_to_internal_children(self.text))
            ]
        )

    @classmethod
    def _from_model(cls, model: internal.CalloutBlock):
        text = _internal_children_to_text(model.children[0].children)
        return cls(text=text)


@dataclass(config=dataclass_config, repr=False)
class HorizontalRule(Block):
    """HTML horizontal line."""
    def _to_model(self):
        return internal.HorizontalRule()

    @classmethod
    def _from_model(cls, model: internal.HorizontalRule):
        return cls()


@dataclass(config=dataclass_config, repr=False)
class Video(Block):
<<<<<<< HEAD
    """
    An HTML block that renders a video.
    
    Attributes:
        url (str): The URL where the video is hosted.
=======
    """A block that renders a video.
    
    Attributes:
        url: The URL of the video.
>>>>>>> 83ec5587
    """
    url: str = "https://www.youtube.com/watch?v=krWjJcW80_A"

    def _to_model(self):
        return internal.Video(url=self.url)

    @classmethod
    def _from_model(cls, model: internal.Video):
        return cls(url=model.url)


@dataclass(config=dataclass_config, repr=False)
class Spotify(Block):
<<<<<<< HEAD
    """
    An HTML block that renders an iFrame with the song, album, playlist, and so forth.
    
    Attributes:
        spotify_id (str): The base-62 identifier found at the end
            of the Spotify URI for an artist, track, album, playlist, and so forth.
=======
    """A block that renders a Spotify player.
    
    Attributes:
        spotify_id: The Spotify ID of the track or playlist.
>>>>>>> 83ec5587
    """
    spotify_id: str

    def _to_model(self):
        return internal.Spotify(spotify_id=self.spotify_id)

    @classmethod
    def _from_model(cls, model: internal.Spotify):
        return cls(spotify_id=model.spotify_id)


@dataclass(config=dataclass_config, repr=False)
class SoundCloud(Block):
    html: str

    def _to_model(self):
        return internal.SoundCloud(html=self.html)

    @classmethod
    def _from_model(cls, model: internal.SoundCloud):
        return cls(html=model.html)


@dataclass(config=dataclass_config, repr=False)
class GalleryReport(Base):
    report_id: str


@dataclass(config=dataclass_config, repr=False)
class GalleryURL(Base):
    url: str  # app accepts non-standard URL unfortunately
    title: Optional[str] = None
    description: Optional[str] = None
    image_url: Optional[str] = None


@dataclass(config=dataclass_config, repr=False)
class Gallery(Block):
    items: LList[Union[GalleryReport, GalleryURL]] = Field(default_factory=list)

    def _to_model(self):
        links = []
        for x in self.items:
            if isinstance(x, GalleryReport):
                link = internal.GalleryLinkReport(id=x.report_id)
            elif isinstance(x, GalleryURL):
                link = internal.GalleryLinkURL(
                    url=x.url,
                    title=x.title,
                    description=x.description,
                    image_url=x.image_url,
                )
            links.append(link)

        return internal.Gallery(links=links)

    @classmethod
    def _from_model(cls, model: internal.Gallery):
        items = []
        if model.ids:
            items = [GalleryReport(x) for x in model.ids]
        elif model.links:
            for x in model.links:
                if isinstance(x, internal.GalleryLinkReport):
                    item = GalleryReport(report_id=x.id)
                elif isinstance(x, internal.GalleryLinkURL):
                    item = GalleryURL(
                        url=x.url,
                        title=x.title,
                        description=x.description,
                        image_url=x.image_url,
                    )
                items.append(item)

        return cls(items=items)


@dataclass(config=dataclass_config, repr=False)
class OrderBy(Base):
    name: MetricType
    ascending: bool = False

    def _to_model(self):
        return internal.SortKey(
            key=internal.SortKeyKey(name=_metric_to_backend(self.name)),
            ascending=self.ascending,
        )

    @classmethod
    def _from_model(cls, model: internal.SortKey):
        return cls(
            name=_metric_to_frontend(model.key.name),
            ascending=model.ascending,
        )


@dataclass(config=dataclass_config, repr=False)
class Runset(Base):
    entity: str = ""
    project: str = ""
    name: str = "Run set"
    query: str = ""
    filters: Optional[str] = ""
    groupby: LList[str] = Field(default_factory=list)
    order: LList[OrderBy] = Field(
        default_factory=lambda: [OrderBy("CreatedTimestamp", ascending=False)]
    )

    # this field does not get exported to model, but is used in PanelGrid
    custom_run_colors: Dict[Union[str, Tuple[MetricType, ...]], str] = Field(
        default_factory=dict
    )

    _id: str = Field(default_factory=internal._generate_name, init=False, repr=False)

    def _to_model(self):
        project = None
        if self.entity or self.project:
            project = internal.Project(entity_name=self.entity, name=self.project)

        obj = internal.Runset(
            project=project,
            name=self.name,
            filters=expr_parsing.expr_to_filters(self.filters),
            grouping=[
                internal.Key(name=expr_parsing.to_backend_name(g)) for g in self.groupby
            ],
            sort=internal.Sort(keys=[o._to_model() for o in self.order]),
        )
        obj.id = self._id
        return obj

    @classmethod
    def _from_model(cls, model: internal.Runset):
        entity = ""
        project = ""

        p = model.project
        if p is not None:
            if p.entity_name:
                entity = p.entity_name
            if p.name:
                project = p.name

        obj = cls(
            entity=entity,
            project=project,
            name=model.name,
            filters=expr_parsing.filters_to_expr(model.filters),
            groupby=[expr_parsing.to_frontend_name(k.name) for k in model.grouping],
            order=[OrderBy._from_model(s) for s in model.sort.keys],
        )
        obj._id = model.id
        return obj


@dataclass(config=dataclass_config, repr=False)
class Panel(Base):
    layout: Layout = Field(default_factory=Layout, kw_only=True)

    _id: str = Field(
        default_factory=internal._generate_name, init=False, repr=False, kw_only=True
    )


@dataclass(config=dataclass_config, repr=False)
class PanelGrid(Block):
    """
    An HTML block where you can add `Runset` and `Panel` objects to your project.
    
    Available panels include:
    `LinePlot`, `ScatterPlot`, `BarPlot`, `ScalarChart`, `CodeComparer`, `ParallelCoordinatesPlot`,
    `ParameterImportancePlot`, `RunComparer`, `MediaBrowser`, `MarkdownPanel`, `CustomChart`,
    `WeavePanel`, `WeavePanelSummaryTable`, `WeavePanelArtifactVersionedFile`.


    Attributes:
        runsets (list): A list of one or more Runset objects.
        panels (list): A list of one or more Panel objects.
        active_runset (int):  The number of runs you want to display within a runset.
        custom_run_colors (dict): Key-value pairs where the key is the name of a
            run and the value is a color specified by a hexadecimal value.
    """
    runsets: LList["Runset"] = Field(default_factory=lambda: [Runset()])
    panels: LList["PanelTypes"] = Field(default_factory=list)
    active_runset: int = 0
    custom_run_colors: Dict[Union[RunId, RunsetGroup], Union[str, dict]] = Field(
        default_factory=dict
    )

    _open_viz: bool = Field(default_factory=lambda: True, init=False, repr=False)
    _panel_bank_sections: LList[Dict] = Field(
        default_factory=list, init=False, repr=False
    )

    def _to_model(self):
        return internal.PanelGrid(
            metadata=internal.PanelGridMetadata(
                run_sets=[rs._to_model() for rs in self.runsets],
                panel_bank_section_config=internal.PanelBankSectionConfig(
                    panels=[p._to_model() for p in self.panels],
                ),
                panels=internal.PanelGridMetadataPanels(
                    panel_bank_config=internal.PanelBankConfig(),
                    open_viz=self._open_viz,
                ),
                custom_run_colors=_to_color_dict(self.custom_run_colors, self.runsets),
            )
        )

    @classmethod
    def _from_model(cls, model: internal.PanelGrid):
        runsets = [Runset._from_model(rs) for rs in model.metadata.run_sets]
        obj = cls(
            runsets=runsets,
            panels=[
                _lookup_panel(p)
                for p in model.metadata.panel_bank_section_config.panels
            ],
            active_runset=model.metadata.open_run_set,
            custom_run_colors=_from_color_dict(
                model.metadata.custom_run_colors, runsets
            ),
            # _panel_bank_sections=model.metadata.panel_bank_config.sections,
        )
        obj._open_viz = model.metadata.open_viz
        return obj

    @validator("panels")
    def _resolve_collisions(cls, v):  # noqa: N805
        v2 = _resolve_collisions(v)
        return v2

    @validator("runsets")
    def _validate_list_not_empty(cls, v):  # noqa: N805
        if len(v) < 1:
            raise ValueError("must have at least one runset")
        return v


@dataclass(config=dataclass_config, repr=False)
class TableOfContents(Block):
    """
    An HTML block that contains a list of sections and subsections using
    H1, H2, and H3 HTML tags specified in a report.
    """
    def _to_model(self):
        return internal.TableOfContents()

    @classmethod
    def _from_model(cls, model: internal.TableOfContents):
        return cls()


@dataclass(config=dataclass_config, repr=False)
class Twitter(Block):
    html: str

    def _to_model(self):
        return internal.Twitter(html=self.html)

    @classmethod
    def _from_model(cls, model: internal.Twitter):
        return cls(html=model.html)


@dataclass(config=dataclass_config, repr=False)
class WeaveBlock(Block): ...


@dataclass(config=dataclass_config)
class WeaveBlockSummaryTable(Block):
    # TODO: Replace with actual weave blocks when ready
    entity: str
    project: str
    table_name: str

    def _to_model(self):
        return internal.WeaveBlock(
            config={
                "panelConfig": {
                    "exp": {
                        "nodeType": "output",
                        "type": {
                            "type": "tagged",
                            "tag": {
                                "type": "tagged",
                                "tag": {
                                    "type": "typedDict",
                                    "propertyTypes": {
                                        "entityName": "string",
                                        "projectName": "string",
                                    },
                                },
                                "value": {
                                    "type": "typedDict",
                                    "propertyTypes": {"project": "project"},
                                },
                            },
                            "value": {
                                "type": "list",
                                "objectType": {
                                    "type": "tagged",
                                    "tag": {
                                        "type": "typedDict",
                                        "propertyTypes": {"run": "run"},
                                    },
                                    "value": {
                                        "type": "union",
                                        "members": [
                                            {
                                                "type": "file",
                                                "extension": "json",
                                                "wbObjectType": {
                                                    "type": "table",
                                                    "columnTypes": {},
                                                },
                                            },
                                            "none",
                                        ],
                                    },
                                },
                            },
                        },
                        "fromOp": {
                            "name": "pick",
                            "inputs": {
                                "obj": {
                                    "nodeType": "output",
                                    "type": {
                                        "type": "tagged",
                                        "tag": {
                                            "type": "tagged",
                                            "tag": {
                                                "type": "typedDict",
                                                "propertyTypes": {
                                                    "entityName": "string",
                                                    "projectName": "string",
                                                },
                                            },
                                            "value": {
                                                "type": "typedDict",
                                                "propertyTypes": {"project": "project"},
                                            },
                                        },
                                        "value": {
                                            "type": "list",
                                            "objectType": {
                                                "type": "tagged",
                                                "tag": {
                                                    "type": "typedDict",
                                                    "propertyTypes": {"run": "run"},
                                                },
                                                "value": {
                                                    "type": "union",
                                                    "members": [
                                                        {
                                                            "type": "typedDict",
                                                            "propertyTypes": {
                                                                "_wandb": {
                                                                    "type": "typedDict",
                                                                    "propertyTypes": {
                                                                        "runtime": "number"
                                                                    },
                                                                }
                                                            },
                                                        },
                                                        {
                                                            "type": "typedDict",
                                                            "propertyTypes": {
                                                                "_step": "number",
                                                                "table": {
                                                                    "type": "file",
                                                                    "extension": "json",
                                                                    "wbObjectType": {
                                                                        "type": "table",
                                                                        "columnTypes": {},
                                                                    },
                                                                },
                                                                "_wandb": {
                                                                    "type": "typedDict",
                                                                    "propertyTypes": {
                                                                        "runtime": "number"
                                                                    },
                                                                },
                                                                "_runtime": "number",
                                                                "_timestamp": "number",
                                                            },
                                                        },
                                                        {
                                                            "type": "typedDict",
                                                            "propertyTypes": {},
                                                        },
                                                    ],
                                                },
                                            },
                                        },
                                    },
                                    "fromOp": {
                                        "name": "run-summary",
                                        "inputs": {
                                            "run": {
                                                "nodeType": "output",
                                                "type": {
                                                    "type": "tagged",
                                                    "tag": {
                                                        "type": "tagged",
                                                        "tag": {
                                                            "type": "typedDict",
                                                            "propertyTypes": {
                                                                "entityName": "string",
                                                                "projectName": "string",
                                                            },
                                                        },
                                                        "value": {
                                                            "type": "typedDict",
                                                            "propertyTypes": {
                                                                "project": "project"
                                                            },
                                                        },
                                                    },
                                                    "value": {
                                                        "type": "list",
                                                        "objectType": "run",
                                                    },
                                                },
                                                "fromOp": {
                                                    "name": "project-runs",
                                                    "inputs": {
                                                        "project": {
                                                            "nodeType": "output",
                                                            "type": {
                                                                "type": "tagged",
                                                                "tag": {
                                                                    "type": "typedDict",
                                                                    "propertyTypes": {
                                                                        "entityName": "string",
                                                                        "projectName": "string",
                                                                    },
                                                                },
                                                                "value": "project",
                                                            },
                                                            "fromOp": {
                                                                "name": "root-project",
                                                                "inputs": {
                                                                    "entityName": {
                                                                        "nodeType": "const",
                                                                        "type": "string",
                                                                        "val": self.entity,
                                                                    },
                                                                    "projectName": {
                                                                        "nodeType": "const",
                                                                        "type": "string",
                                                                        "val": self.project,
                                                                    },
                                                                },
                                                            },
                                                        }
                                                    },
                                                },
                                            }
                                        },
                                    },
                                },
                                "key": {
                                    "nodeType": "const",
                                    "type": "string",
                                    "val": self.table_name,
                                },
                            },
                        },
                        "__userInput": True,
                    }
                }
            }
        )

    @classmethod
    def _from_model(cls, model: internal.WeaveBlock):
        inputs = internal._get_weave_block_inputs(model.config)
        entity = inputs["obj"]["fromOp"]["inputs"]["run"]["fromOp"]["inputs"][
            "project"
        ]["fromOp"]["inputs"]["entityName"]["val"]
        project = inputs["obj"]["fromOp"]["inputs"]["run"]["fromOp"]["inputs"][
            "project"
        ]["fromOp"]["inputs"]["projectName"]["val"]
        table_name = inputs["key"]["val"]
        return cls(entity=entity, project=project, table_name=table_name)


@dataclass(config=dataclass_config)
class WeaveBlockArtifactVersionedFile(Block):
    # TODO: Replace with actual weave blocks when ready
    entity: str
    project: str
    artifact: str
    version: str
    file: str

    def _to_model(self):
        return internal.WeaveBlock(
            config={
                "panelConfig": {
                    "exp": {
                        "nodeType": "output",
                        "type": {
                            "type": "tagged",
                            "tag": {
                                "type": "tagged",
                                "tag": {
                                    "type": "typedDict",
                                    "propertyTypes": {
                                        "entityName": "string",
                                        "projectName": "string",
                                    },
                                },
                                "value": {
                                    "type": "typedDict",
                                    "propertyTypes": {
                                        "project": "project",
                                        "artifactName": "string",
                                        "artifactVersionAlias": "string",
                                    },
                                },
                            },
                            "value": {
                                "type": "file",
                                "extension": "json",
                                "wbObjectType": {"type": "table", "columnTypes": {}},
                            },
                        },
                        "fromOp": {
                            "name": "artifactVersion-file",
                            "inputs": {
                                "artifactVersion": {
                                    "nodeType": "output",
                                    "type": {
                                        "type": "tagged",
                                        "tag": {
                                            "type": "tagged",
                                            "tag": {
                                                "type": "typedDict",
                                                "propertyTypes": {
                                                    "entityName": "string",
                                                    "projectName": "string",
                                                },
                                            },
                                            "value": {
                                                "type": "typedDict",
                                                "propertyTypes": {
                                                    "project": "project",
                                                    "artifactName": "string",
                                                    "artifactVersionAlias": "string",
                                                },
                                            },
                                        },
                                        "value": "artifactVersion",
                                    },
                                    "fromOp": {
                                        "name": "project-artifactVersion",
                                        "inputs": {
                                            "project": {
                                                "nodeType": "output",
                                                "type": {
                                                    "type": "tagged",
                                                    "tag": {
                                                        "type": "typedDict",
                                                        "propertyTypes": {
                                                            "entityName": "string",
                                                            "projectName": "string",
                                                        },
                                                    },
                                                    "value": "project",
                                                },
                                                "fromOp": {
                                                    "name": "root-project",
                                                    "inputs": {
                                                        "entityName": {
                                                            "nodeType": "const",
                                                            "type": "string",
                                                            "val": self.entity,
                                                        },
                                                        "projectName": {
                                                            "nodeType": "const",
                                                            "type": "string",
                                                            "val": self.project,
                                                        },
                                                    },
                                                },
                                            },
                                            "artifactName": {
                                                "nodeType": "const",
                                                "type": "string",
                                                "val": self.artifact,
                                            },
                                            "artifactVersionAlias": {
                                                "nodeType": "const",
                                                "type": "string",
                                                "val": self.version,
                                            },
                                        },
                                    },
                                },
                                "path": {
                                    "nodeType": "const",
                                    "type": "string",
                                    "val": self.file,
                                },
                            },
                        },
                        "__userInput": True,
                    }
                }
            }
        )

    @classmethod
    def _from_model(cls, model: internal.WeaveBlock):
        inputs = internal._get_weave_block_inputs(model.config)
        entity = inputs["artifactVersion"]["fromOp"]["inputs"]["project"]["fromOp"][
            "inputs"
        ]["entityName"]["val"]
        project = inputs["artifactVersion"]["fromOp"]["inputs"]["project"]["fromOp"][
            "inputs"
        ]["projectName"]["val"]
        artifact = inputs["artifactVersion"]["fromOp"]["inputs"]["artifactName"]["val"]
        version = inputs["artifactVersion"]["fromOp"]["inputs"]["artifactVersionAlias"][
            "val"
        ]
        file = inputs["path"]["val"]
        return cls(
            entity=entity,
            project=project,
            artifact=artifact,
            version=version,
            file=file,
        )


@dataclass(config=dataclass_config)
class WeaveBlockArtifact(Block):
    # TODO: Replace with actual weave blocks when ready
    entity: str
    project: str
    artifact: str
    tab: Literal["overview", "metadata", "usage", "files", "lineage"] = "overview"

    def _to_model(self):
        return internal.WeaveBlock(
            config={
                "panelConfig": {
                    "exp": {
                        "nodeType": "output",
                        "type": {
                            "type": "tagged",
                            "tag": {
                                "type": "tagged",
                                "tag": {
                                    "type": "typedDict",
                                    "propertyTypes": {
                                        "entityName": "string",
                                        "projectName": "string",
                                    },
                                },
                                "value": {
                                    "type": "typedDict",
                                    "propertyTypes": {
                                        "project": "project",
                                        "artifactName": "string",
                                    },
                                },
                            },
                            "value": "artifact",
                        },
                        "fromOp": {
                            "name": "project-artifact",
                            "inputs": {
                                "project": {
                                    "nodeType": "output",
                                    "type": {
                                        "type": "tagged",
                                        "tag": {
                                            "type": "typedDict",
                                            "propertyTypes": {
                                                "entityName": "string",
                                                "projectName": "string",
                                            },
                                        },
                                        "value": "project",
                                    },
                                    "fromOp": {
                                        "name": "root-project",
                                        "inputs": {
                                            "entityName": {
                                                "nodeType": "const",
                                                "type": "string",
                                                "val": self.entity,
                                            },
                                            "projectName": {
                                                "nodeType": "const",
                                                "type": "string",
                                                "val": self.project,
                                            },
                                        },
                                    },
                                },
                                "artifactName": {
                                    "nodeType": "const",
                                    "type": "string",
                                    "val": self.artifact,
                                },
                            },
                        },
                        "__userInput": True,
                    },
                    "panelInputType": {
                        "type": "tagged",
                        "tag": {
                            "type": "tagged",
                            "tag": {
                                "type": "typedDict",
                                "propertyTypes": {
                                    "entityName": "string",
                                    "projectName": "string",
                                },
                            },
                            "value": {
                                "type": "typedDict",
                                "propertyTypes": {
                                    "project": "project",
                                    "artifactName": "string",
                                },
                            },
                        },
                        "value": "artifact",
                    },
                    "panelConfig": {
                        "tabConfigs": {"overview": {"selectedTab": self.tab}}
                    },
                }
            }
        )

    @classmethod
    def _from_model(cls, model: internal.WeaveBlock):
        inputs = internal._get_weave_block_inputs(model.config)
        entity = inputs["project"]["fromOp"]["inputs"]["entityName"]["val"]
        project = inputs["project"]["fromOp"]["inputs"]["projectName"]["val"]
        artifact = inputs["artifactName"]["val"]
        tab = model.config["panelConfig"]["panelConfig"]["tabConfigs"]["overview"].get(
            "selectedTab", "overview"
        )
        return cls(entity=entity, project=project, artifact=artifact, tab=tab)


defined_weave_blocks = [
    WeaveBlockSummaryTable,
    WeaveBlockArtifactVersionedFile,
    WeaveBlockArtifact,
]


BlockTypes = Union[
    H1,
    H2,
    H3,
    P,
    CodeBlock,
    MarkdownBlock,
    LatexBlock,
    Image,
    UnorderedList,
    OrderedList,
    CheckedList,
    CalloutBlock,
    Video,
    HorizontalRule,
    Spotify,
    SoundCloud,
    Gallery,
    PanelGrid,
    TableOfContents,
    BlockQuote,
    Twitter,
    WeaveBlock,
    WeaveBlockSummaryTable,
    WeaveBlockArtifactVersionedFile,
    WeaveBlockArtifact,
    UnknownBlock,
]


block_mapping = {
    internal.Paragraph: P,
    internal.CalloutBlock: CalloutBlock,
    internal.CodeBlock: CodeBlock,
    internal.Gallery: Gallery,
    internal.Heading: Heading,
    internal.HorizontalRule: HorizontalRule,
    internal.Image: Image,
    internal.LatexBlock: LatexBlock,
    internal.List: List,
    internal.MarkdownBlock: MarkdownBlock,
    internal.PanelGrid: PanelGrid,
    internal.TableOfContents: TableOfContents,
    internal.Video: Video,
    internal.BlockQuote: BlockQuote,
    internal.Spotify: Spotify,
    internal.Twitter: Twitter,
    internal.SoundCloud: SoundCloud,
    internal.WeaveBlock: WeaveBlock,
    internal.UnknownBlock: UnknownBlock,
}


@dataclass(config=dataclass_config, repr=False)
class GradientPoint(Base):
    """
    INSERT

    Attributes:
        color: INSERT
        offset: INSERT
    """
    color: Annotated[str, internal.ColorStrConstraints]
    offset: Annotated[float, Ge(0), Le(100)] = 0

    def _to_model(self):
        return internal.GradientPoint(color=self.color, offset=self.offset)

    @classmethod
    def _from_model(cls, model: internal.GradientPoint):
        return cls(color=model.color, offset=model.offset)


@dataclass(config=dataclass_config, repr=False)
class LinePlot(Panel):
    """
    A panel object that shows 2D line plots.

    Attributes:
        title (Optional[str]): The text that appears at the top of the plot.
        x (Optional[MetricType]): The name of a metric logged to your W&B project that the
            report pulls information from. The metric specified is used for the x-axis.
        y (LList[MetricType]): One or more metrics logged to your W&B project that the report pulls
            information from. The metric specified is used for the y-axis.
        range_x (tuple): Tuple that specifies the range of the x-axis. 
        range_y (tuple): Tuple that specifies the range of the y-axis. 
        log_x (Optional[bool]): Plots the x-coordinates using a base-10 logarithmic scale.
        log_y (Optional[bool]): Plots the y-coordinates using a base-10 logarithmic scale.
        title_x (Optional[str]): The label of the x-axis.
        title_y (Optional[str]): The label of the y-axis.
        ignore_outliers (Optional[bool]): If set to `True`, do not plot outliers.
        groupby (Optional[str]): Group runs based on a metric logged to your W&B project that the
            report pulls information from.
        groupby_aggfunc (Optional[GroupAgg]): Aggregate runs with specified
            function. Options include "mean", "min", "max", "median", "sum", "samples", or `None`.
        groupby_rangefunc (Optional[GroupArea]):  Group runs based on a range. Options
            include "minmax", "stddev", "stderr", "none", "samples", or `None`.
        smoothing_factor (Optional[float]): The smoothing factor to apply to the
            smoothing type. Accepted values range between 0 and 1.
        smoothing_type Optional[SmoothingType]: Apply a filter based on the specified
            distribution. Options include "exponentialTimeWeighted", "exponential",
            "gaussian", "average", or "none".
        smoothing_show_original (Optional[bool]): INSERT.
        max_runs_to_show (Optional[int]): The maximum number of runs to show on the line plot.
        custom_expressions (Optional[LList[str]]): INSERT.
        plot_type Optional[LinePlotStyle]: The type of line plot to generate.
            Options include "line", "stacked-area", or "pct-area".
        font_size Optional[FontSize]: The size of the line plot's font.
            Options include "small", "medium", "large", "auto", or `None`.
        legend_position Optional[LegendPosition]: Where to place the legend.
            Options include "north", "south", "east", "west", or `None`.
        legend_template (Optional[str]): INSERT.
        aggregate (Optional[bool]): INSERT.
        xaxis_expression (Optional[str]): INSERT.
        legend_fields (Optional[LList[str]]): INSERT.
    """

    title: Optional[str] = None
    x: Optional[MetricType] = "Step"
    y: LList[MetricType] = Field(default_factory=list)
    range_x: Range = Field(default_factory=lambda: (None, None))
    range_y: Range = Field(default_factory=lambda: (None, None))
    log_x: Optional[bool] = None
    log_y: Optional[bool] = None
    title_x: Optional[str] = None
    title_y: Optional[str] = None
    ignore_outliers: Optional[bool] = None
    groupby: Optional[str] = None
    groupby_aggfunc: Optional[GroupAgg] = None
    groupby_rangefunc: Optional[GroupArea] = None
    smoothing_factor: Optional[float] = None
    smoothing_type: Optional[SmoothingType] = None
    smoothing_show_original: Optional[bool] = None
    max_runs_to_show: Optional[int] = None
    custom_expressions: Optional[LList[str]] = None
    plot_type: Optional[LinePlotStyle] = None
    font_size: Optional[FontSize] = None
    legend_position: Optional[LegendPosition] = None
    legend_template: Optional[str] = None
    aggregate: Optional[bool] = None
    xaxis_expression: Optional[str] = None
    legend_fields: Optional[LList[str]] = None

    def _to_model(self):
        return internal.LinePlot(
            config=internal.LinePlotConfig(
                chart_title=self.title,
                x_axis=_metric_to_backend(self.x),
                metrics=[_metric_to_backend(name) for name in _listify(self.y)],
                x_axis_min=self.range_x[0],
                x_axis_max=self.range_x[1],
                y_axis_min=self.range_x[0],
                y_axis_max=self.range_x[1],
                x_log_scale=self.log_x,
                y_log_scale=self.log_y,
                x_axis_title=self.title_x,
                y_axis_title=self.title_y,
                ignore_outliers=self.ignore_outliers,
                group_by=self.groupby,
                group_agg=self.groupby_aggfunc,
                group_area=self.groupby_rangefunc,
                smoothing_weight=self.smoothing_factor,
                smoothing_type=self.smoothing_type,
                show_original_after_smoothing=self.smoothing_show_original,
                limit=self.max_runs_to_show,
                expressions=self.custom_expressions,
                plot_type=self.plot_type,
                font_size=self.font_size,
                legend_position=self.legend_position,
                legend_template=self.legend_template,
                aggregate=self.aggregate,
                x_expression=self.xaxis_expression,
                legend_fields=self.legend_fields,
            ),
            id=self._id,
            layout=self.layout._to_model(),
        )

    @classmethod
    def _from_model(cls, model: internal.LinePlot):
        obj = cls(
            title=model.config.chart_title,
            x=_metric_to_frontend(model.config.x_axis),
            y=[_metric_to_frontend(name) for name in model.config.metrics],
            range_x=(model.config.x_axis_min, model.config.x_axis_max),
            range_y=(model.config.y_axis_min, model.config.y_axis_max),
            log_x=model.config.x_log_scale,
            log_y=model.config.y_log_scale,
            title_x=model.config.x_axis_title,
            title_y=model.config.y_axis_title,
            ignore_outliers=model.config.ignore_outliers,
            groupby=model.config.group_by,
            groupby_aggfunc=model.config.group_agg,
            groupby_rangefunc=model.config.group_area,
            smoothing_factor=model.config.smoothing_weight,
            smoothing_type=model.config.smoothing_type,
            smoothing_show_original=model.config.show_original_after_smoothing,
            max_runs_to_show=model.config.limit,
            custom_expressions=model.config.expressions,
            plot_type=model.config.plot_type,
            font_size=model.config.font_size,
            legend_position=model.config.legend_position,
            legend_template=model.config.legend_template,
            aggregate=model.config.aggregate,
            xaxis_expression=model.config.x_expression,
            layout=Layout._from_model(model.layout),
            legend_fields=model.config.legend_fields,
        )
        obj._id = model.id
        return obj


@dataclass(config=dataclass_config, repr=False)
class ScatterPlot(Panel):
    """
    A panel object that shows a 2D or 3D scatter plot.

    Arguments:
        title (Optional[str]): The text that appears at the top of the plot.
        x Optional[SummaryOrConfigOnlyMetric]: The name of a metric logged to your W&B project that the
            report pulls information from. The metric specified is used for the x-axis.
        y Optional[SummaryOrConfigOnlyMetric]:  One or more metrics logged to your W&B project that the report pulls
            information from. Metrics specified are plotted within the y-axis.
        z Optional[SummaryOrConfigOnlyMetric]:
        range_x (tuple): Tuple that specifies the range of the x-axis. 
        range_y (tuple): Tuple that specifies the range of the y-axis. 
        range_z: Tuple that specifies the range of the z-axis. 
        log_x (Optional[bool]): Plots the x-coordinates using a base-10 logarithmic scale.
        log_y (Optional[bool]): Plots the y-coordinates using a base-10 logarithmic scale.
        log_z (Optional[bool]): Plots the z-coordinates using a base-10 logarithmic scale.
        running_ymin (Optional[bool]): Apply a moving average or rolling mean on INSERT.
        running_ymax (Optional[bool]): Apply a moving average or rolling mean on INSERT.
        running_ymean (Optional[bool]): Apply a moving average or rolling mean on INSERT.
        legend_template (Optional[str]): INSERT.
        gradient (Optional[LList[GradientPoint]]): INSERT.
        font_size (Optional[FontSize]): The size of the line plot's font.
            Options include "small", "medium", "large", "auto", or `None`.
        regression (Optional[bool]): INSERT.
    """
    title: Optional[str] = None
    x: Optional[SummaryOrConfigOnlyMetric] = None
    y: Optional[SummaryOrConfigOnlyMetric] = None
    z: Optional[SummaryOrConfigOnlyMetric] = None
    range_x: Range = Field(default_factory=lambda: (None, None))
    range_y: Range = Field(default_factory=lambda: (None, None))
    range_z: Range = Field(default_factory=lambda: (None, None))
    log_x: Optional[bool] = None
    log_y: Optional[bool] = None
    log_z: Optional[bool] = None
    running_ymin: Optional[bool] = None
    running_ymax: Optional[bool] = None
    running_ymean: Optional[bool] = None
    legend_template: Optional[str] = None
    gradient: Optional[LList[GradientPoint]] = None
    font_size: Optional[FontSize] = None
    regression: Optional[bool] = None

    def _to_model(self):
        custom_gradient = self.gradient
        if custom_gradient is not None:
            custom_gradient = [cgp._to_model() for cgp in self.gradient]

        return internal.ScatterPlot(
            config=internal.ScatterPlotConfig(
                chart_title=self.title,
                x_axis=_metric_to_backend_pc(self.x),
                y_axis=_metric_to_backend_pc(self.y),
                z_axis=_metric_to_backend_pc(self.z),
                x_axis_min=self.range_x[0],
                x_axis_max=self.range_x[1],
                y_axis_min=self.range_y[0],
                y_axis_max=self.range_y[1],
                z_axis_min=self.range_z[0],
                z_axis_max=self.range_z[1],
                x_axis_log_scale=self.log_x,
                y_axis_log_scale=self.log_y,
                z_axis_log_scale=self.log_z,
                show_min_y_axis_line=self.running_ymin,
                show_max_y_axis_line=self.running_ymax,
                show_avg_y_axis_line=self.running_ymean,
                legend_template=self.legend_template,
                custom_gradient=custom_gradient,
                font_size=self.font_size,
                show_linear_regression=self.regression,
            ),
            layout=self.layout._to_model(),
            id=self._id,
        )

    @classmethod
    def _from_model(cls, model: internal.ScatterPlot):
        gradient = model.config.custom_gradient
        if gradient is not None:
            gradient = [GradientPoint._from_model(cgp) for cgp in gradient]

        obj = cls(
            title=model.config.chart_title,
            x=_metric_to_frontend_pc(model.config.x_axis),
            y=_metric_to_frontend_pc(model.config.y_axis),
            z=_metric_to_frontend_pc(model.config.z_axis),
            range_x=(model.config.x_axis_min, model.config.x_axis_max),
            range_y=(model.config.y_axis_min, model.config.y_axis_max),
            range_z=(model.config.z_axis_min, model.config.z_axis_max),
            log_x=model.config.x_axis_log_scale,
            log_y=model.config.y_axis_log_scale,
            log_z=model.config.z_axis_log_scale,
            running_ymin=model.config.show_min_y_axis_line,
            running_ymax=model.config.show_max_y_axis_line,
            running_ymean=model.config.show_avg_y_axis_line,
            legend_template=model.config.legend_template,
            gradient=gradient,
            font_size=model.config.font_size,
            regression=model.config.show_linear_regression,
            layout=Layout._from_model(model.layout),
        )
        obj._id = model.id
        return obj


@dataclass(config=dataclass_config, repr=False)
class BarPlot(Panel):
    """
    A panel object that shows a 2D bar plot.

    Attributes:
        title (Optional[str]): The text that appears at the top of the plot.
        metrics LList[MetricType]: 
        orientation Literal["v", "h"]: The orientation of the bar plot.
            Set to either vertical ("v") or horizontal ("h"). Defaults to horizontal ("h").
        range_x (tuple): Tuple that specifies the range of the x-axis. 
        title_x (Optional[str]): The label of the x-axis.
        title_y (Optional[str]): The label of the y-axis.
        groupby (Optional[str]): Group runs based on a metric logged to your W&B project that the
            report pulls information from.
        groupby_aggfunc (Optional[GroupAgg]): Aggregate runs with specified
            function. Options include "mean", "min", "max", "median", "sum", "samples", or `None`.
        groupby_rangefunc (Optional[GroupArea]):  Group runs based on a range. Options
            include "minmax", "stddev", "stderr", "none", "samples", or `None`.
        max_runs_to_show (Optional[int]): The maximum number of runs to show on the plot.
        max_bars_to_show (Optional[int]): The maximum number of bars to show on the bar plot.
        custom_expressions (Optional[LList[str]]): INSERT.
        legend_template (Optional[str]): INSERT
        font_size( Optional[FontSize]): The size of the line plot's font.
            Options include "small", "medium", "large", "auto", or `None`.
        line_titles (Optional[dict]): INSERT.
        line_colors (Optional[dict]): INSERT.
    """


    title: Optional[str] = None
    metrics: LList[MetricType] = Field(default_factory=list)
    orientation: Literal["v", "h"] = "h"
    range_x: Range = Field(default_factory=lambda: (None, None))
    title_x: Optional[str] = None
    title_y: Optional[str] = None
    groupby: Optional[str] = None
    groupby_aggfunc: Optional[GroupAgg] = None
    groupby_rangefunc: Optional[GroupArea] = None
    max_runs_to_show: Optional[int] = None
    max_bars_to_show: Optional[int] = None
    custom_expressions: Optional[LList[str]] = None
    legend_template: Optional[str] = None
    font_size: Optional[FontSize] = None
    line_titles: Optional[dict] = None
    line_colors: Optional[dict] = None

    def _to_model(self):
        return internal.BarPlot(
            config=internal.BarPlotConfig(
                chart_title=self.title,
                metrics=[_metric_to_backend(name) for name in _listify(self.metrics)],
                vertical=self.orientation == "v",
                x_axis_min=self.range_x[0],
                x_axis_max=self.range_x[1],
                x_axis_title=self.title_x,
                y_axis_title=self.title_y,
                group_by=self.groupby,
                group_agg=self.groupby_aggfunc,
                group_area=self.groupby_rangefunc,
                limit=self.max_runs_to_show,
                bar_limit=self.max_bars_to_show,
                expressions=self.custom_expressions,
                legend_template=self.legend_template,
                font_size=self.font_size,
                override_series_titles=self.line_titles,
                override_colors=self.line_colors,
            ),
            layout=self.layout._to_model(),
            id=self._id,
        )

    @classmethod
    def _from_model(cls, model: internal.ScatterPlot):
        obj = cls(
            title=model.config.chart_title,
            metrics=[_metric_to_frontend(name) for name in model.config.metrics],
            orientation="v" if model.config.vertical else "h",
            range_x=(model.config.x_axis_min, model.config.x_axis_max),
            title_x=model.config.x_axis_title,
            title_y=model.config.y_axis_title,
            groupby=model.config.group_by,
            groupby_aggfunc=model.config.group_agg,
            groupby_rangefunc=model.config.group_area,
            max_runs_to_show=model.config.limit,
            max_bars_to_show=model.config.bar_limit,
            custom_expressions=model.config.expressions,
            legend_template=model.config.legend_template,
            font_size=model.config.font_size,
            line_titles=model.config.override_series_titles,
            line_colors=model.config.override_colors,
            layout=Layout._from_model(model.layout),
        )
        obj._id = model.id
        return obj


@dataclass(config=dataclass_config, repr=False)
class ScalarChart(Panel):
    """
    A panel object that shows a scalar chart.

    Attributes:
        title (Optional[str]): The text that appears at the top of the plot.
        metric (Required[MetricType]): The name of a metric logged to your W&B project that the
            report pulls information from.
        groupby_aggfunc (Optional[GroupAgg]): Aggregate runs with specified
            function. Options include "mean", "min", "max", "median", "sum", "samples", or `None`.
        groupby_rangefunc (Optional[GroupArea]):  Group runs based on a range. Options
            include "minmax", "stddev", "stderr", "none", "samples", or `None`.
        custom_expressions (Optional[LList[str]]): INSERT.
        legend_template (Optional[str]): INSERT.
        font_size Optional[FontSize]: The size of the line plot's font.
            Options include "small", "medium", "large", "auto", or `None`.
    
    """
    title: Optional[str] = None
    metric: MetricType = ""
    groupby_aggfunc: Optional[GroupAgg] = None
    groupby_rangefunc: Optional[GroupArea] = None
    custom_expressions: Optional[LList[str]] = None
    legend_template: Optional[str] = None
    font_size: Optional[FontSize] = None

    def _to_model(self):
        return internal.ScalarChart(
            config=internal.ScalarChartConfig(
                chart_title=self.title,
                metrics=[_metric_to_backend(self.metric)],
                group_agg=self.groupby_aggfunc,
                group_area=self.groupby_rangefunc,
                expressions=self.custom_expressions,
                legend_template=self.legend_template,
                font_size=self.font_size,
            ),
            layout=self.layout._to_model(),
            id=self._id,
        )

    @classmethod
    def _from_model(cls, model: internal.ScatterPlot):
        obj = cls(
            title=model.config.chart_title,
            metric=_metric_to_frontend(model.config.metrics[0]),
            groupby_aggfunc=model.config.group_agg,
            groupby_rangefunc=model.config.group_area,
            custom_expressions=model.config.expressions,
            legend_template=model.config.legend_template,
            font_size=model.config.font_size,
            layout=Layout._from_model(model.layout),
        )
        obj._id = model.id
        return obj


@dataclass(config=dataclass_config, repr=False)
class CodeComparer(Panel):
    """
    A panel object that compares the code between two different runs.

    Attributes:
        diff (Required): How to display code differences.
            Options include "split" and "unified". 
    """
    diff: CodeCompareDiff = "split"

    def _to_model(self):
        return internal.CodeComparer(
            config=internal.CodeComparerConfig(diff=self.diff),
            layout=self.layout._to_model(),
            id=self._id,
        )

    @classmethod
    def _from_model(cls, model: internal.ScatterPlot):
        obj = cls(
            diff=model.config.diff,
            layout=Layout._from_model(model.layout),
        )
        obj._id = model.id
        return obj


@dataclass(config=dataclass_config, repr=False)
class ParallelCoordinatesPlotColumn(Base):
    """
    A column within a parallel coordinates plot.  The order of `metric`s specified 
    determine the order of the parallel axis (x-axis) in the parallel coordinates plot.

    Attributes:
        metric: The name of the metric logged to your W&B project that the report pulls information from.
        display_name (str): The name of the metric 
        inverted (bool):
        log (bool):
    """
    metric: SummaryOrConfigOnlyMetric
    display_name: Optional[str] = None
    inverted: Optional[bool] = None
    log: Optional[bool] = None

    def _to_model(self):
        return internal.Column(
            accessor=_metric_to_backend_pc(self.metric),
            display_name=self.display_name,
            inverted=self.inverted,
            log=self.log,
        )

    @classmethod
    def _from_model(cls, model: internal.Column):
        obj = cls(
            metric=_metric_to_frontend_pc(model.accessor),
            display_name=model.display_name,
            inverted=model.inverted,
            log=model.log,
        )
        return obj


@dataclass(config=dataclass_config, repr=False)
class ParallelCoordinatesPlot(Panel):
    """
    A panel object that shows a parallel coordinates plot.

    Attributes:
        columns (LList[ParallelCoordinatesPlotColumn]): A list of one
            or more `ParallelCoordinatesPlotColumn` objects. 
        title (Optional[str]): The text that appears at the top of the plot.
        gradient (Optional[LList[GradientPoint]]): INSERT.
        font_size (Optional[FontSize]): The size of the line plot's font.
            Options include "small", "medium", "large", "auto", or `None`.
    """
    columns: LList[ParallelCoordinatesPlotColumn] = Field(default_factory=list)
    title: Optional[str] = None
    gradient: Optional[LList[GradientPoint]] = None
    font_size: Optional[FontSize] = None

    def _to_model(self):
        gradient = self.gradient
        if gradient is not None:
            gradient = [x._to_model() for x in self.gradient]

        return internal.ParallelCoordinatesPlot(
            config=internal.ParallelCoordinatesPlotConfig(
                chart_title=self.title,
                columns=[c._to_model() for c in self.columns],
                custom_gradient=gradient,
                font_size=self.font_size,
            ),
            layout=self.layout._to_model(),
            id=self._id,
        )

    @classmethod
    def _from_model(cls, model: internal.ScatterPlot):
        gradient = model.config.custom_gradient
        if gradient is not None:
            gradient = [GradientPoint._from_model(x) for x in gradient]

        obj = cls(
            columns=[
                ParallelCoordinatesPlotColumn._from_model(c)
                for c in model.config.columns
            ],
            title=model.config.chart_title,
            gradient=gradient,
            font_size=model.config.font_size,
            layout=Layout._from_model(model.layout),
        )
        obj._id = model.id
        return obj


@dataclass(config=dataclass_config, repr=False)
class ParameterImportancePlot(Panel):
    """
    A panel that shows how important each hyperparameter
    is in predicting the chosen metric.
    
    Attributes:
        with_respect_to (str): The metric you want to compare the
            parameter importance against. Common metrics might include the loss, accuracy,
            and so forth. The metric you specify must be logged within the project
            that the report pulls information from.
    """
    with_respect_to: str = ""

    def _to_model(self):
        return internal.ParameterImportancePlot(
            config=internal.ParameterImportancePlotConfig(
                target_key=self.with_respect_to
            ),
            layout=self.layout._to_model(),
            id=self._id,
        )

    @classmethod
    def _from_model(cls, model: internal.ScatterPlot):
        obj = cls(
            with_respect_to=model.config.target_key,
            layout=Layout._from_model(model.layout),
        )
        obj._id = model.id

        return obj


@dataclass(config=dataclass_config, repr=False)
class RunComparer(Panel):
    """
    A panel that compares metrics across different runs from
    the project the report pulls information from.

    Attributes:
        diff_only (Optional[Literal["split", True]]): Display only the
            difference across runs in a project. You can toggle this feature on and off in the W&B Report UI.
    """
    diff_only: Optional[Literal["split", True]] = None

    def _to_model(self):
        return internal.RunComparer(
            config=internal.RunComparerConfig(diff_only=self.diff_only),
            layout=self.layout._to_model(),
            id=self._id,
        )

    @classmethod
    def _from_model(cls, model: internal.ScatterPlot):
        obj = cls(
            diff_only=model.config.diff_only,
            layout=Layout._from_model(model.layout),
        )
        obj._id = model.id

        return obj


@dataclass(config=dataclass_config, repr=False)
class MediaBrowser(Panel):
    """
    INSERT

    Attributes:
        num_columns (Optional[int]): INSERT
        media_keys (LList[str]): INSERT
    """
    num_columns: Optional[int] = None
    media_keys: LList[str] = Field(default_factory=list)

    def _to_model(self):
        return internal.MediaBrowser(
            config=internal.MediaBrowserConfig(
                column_count=self.num_columns,
                media_keys=self.media_keys,
            ),
            layout=self.layout._to_model(),
            id=self._id,
        )

    @classmethod
    def _from_model(cls, model: internal.MediaBrowser):
        obj = cls(
            num_columns=model.config.column_count,
            media_keys=model.config.media_keys,
            layout=Layout._from_model(model.layout),
        )
        obj._id = model.id

        return obj


@dataclass(config=dataclass_config, repr=False)
class MarkdownPanel(Panel):
    """
    A panel that renders a markdown.

    Attributes:
        markdown (str): The text you want to appear in the markdown panel.
    """
    markdown: str = ""

    def _to_model(self):
        return internal.MarkdownPanel(
            config=internal.MarkdownPanelConfig(value=self.markdown),
            layout=self.layout._to_model(),
            id=self._id,
        )

    @classmethod
    def _from_model(cls, model: internal.ScatterPlot):
        obj = cls(
            markdown=model.config.value,
            layout=Layout._from_model(model.layout),
        )
        obj._id = model.id

        return obj


@dataclass(config=dataclass_config, repr=False)
class CustomChart(Panel):
    """
    A panel that shows a custom chart. INSERT

    Attributes:
        query (dict): INSERT
        chart_name (str): The title of the custom chart.
        chart_fields (dict): Key-value pairs that define the axis of the
            plot. Where the key is the label, and the value is the metric.
        chart_strings (dict): INSERT

    """
    # Custom chart configs should look exactly like they do in the UI.  Please check the query carefully!
    query: dict = Field(default_factory=dict)
    chart_name: str = Field(default_factory=str)
    chart_fields: dict = Field(default_factory=dict)
    chart_strings: dict = Field(default_factory=dict)

    @classmethod
    def from_table(
        cls, table_name: str, chart_fields: dict = None, chart_strings: dict = None
    ):
        """
        INSERT
        
        Arguments:
            table_name (str): INSERT
            chart_fields (dict): INSERT
            chart_strings (dict): INSERT
        """
        return cls(
            query={"summaryTable": {"tableKey": table_name}},
            chart_fields=chart_fields,
            chart_strings=chart_strings,
        )

    def _to_model(self):
        def dict_to_fields(d):
            fields = []
            for k, v in d.items():
                if k in ("runSets", "limit"):
                    continue
                if isinstance(v, dict) and len(v) > 0:
                    field = internal.QueryField(
                        name=k, args=dict_to_fields(v), fields=[]
                    )
                elif isinstance(v, dict) and len(v) == 0 or v is None:
                    field = internal.QueryField(name=k, fields=[])
                else:
                    field = internal.QueryField(name=k, value=v)
                fields.append(field)
            return fields

        d = self.query
        d.setdefault("id", None)
        d.setdefault("name", None)

        _query = [
            internal.QueryField(
                name="runSets",
                args=[
                    internal.QueryField(name="runSets", value=r"${runSets}"),
                    internal.QueryField(name="limit", value=500),
                ],
                fields=dict_to_fields(d),
            )
        ]
        user_query = internal.UserQuery(query_fields=_query)

        return internal.Vega2(
            config=internal.Vega2Config(
                user_query=user_query,
                panel_def_id=self.chart_name,
                field_settings=self.chart_fields,
                string_settings=self.chart_strings,
            ),
            layout=self.layout._to_model(),
        )

    @classmethod
    def _from_model(cls, model: internal.Vega2):
        def fields_to_dict(fields):
            d = {}
            for field in fields:
                if field.args:
                    for arg in field.args:
                        d[arg.name] = arg.value

                if field.fields:
                    for subfield in field.fields:
                        if subfield.args is not None:
                            d[subfield.name] = fields_to_dict(subfield.args)
                        else:
                            d[subfield.name] = subfield.value

                d[field.name] = field.value

            return d

        query = fields_to_dict(model.config.user_query.query_fields)

        return cls(
            query=query,
            chart_name=model.config.panel_def_id,
            chart_fields=model.config.field_settings,
            chart_strings=model.config.string_settings,
            layout=Layout._from_model(model.layout),
        )


@dataclass(config=ConfigDict(validate_assignment=True, extra="forbid", slots=True))
class UnknownPanel(Base):
    def __repr__(self) -> str:
        class_name = self.__class__.__name__
        attributes = ", ".join(
            f"{key}={value!r}" for key, value in self.__dict__.items()
        )
        return f"{class_name}({attributes})"

    def _to_model(self):
        d = self.__dict__
        print(d)
        return internal.UnknownPanel.model_validate(d)

    @classmethod
    def _from_model(cls, model: internal.UnknownPanel):
        d = model.model_dump()
        return cls(**d)


@dataclass(config=ConfigDict(validate_assignment=True, extra="forbid", slots=True))
class WeavePanel(Panel):
    config: dict = Field(default_factory=dict)

    def _to_model(self):
        return internal.WeavePanel(config=self.config)

    @classmethod
    def _from_model(cls, model: internal.WeavePanel):
        return cls(config=model.config)


@dataclass(config=dataclass_config)
class WeavePanelSummaryTable(Panel):
    # TODO: Replace with actual weave panels when ready
    table_name: str = Field(..., kw_only=True)

    def _to_model(self):
        return internal.WeavePanel(
            config={
                "panel2Config": {
                    "exp": {
                        "nodeType": "output",
                        "type": {
                            "type": "tagged",
                            "tag": {
                                "type": "tagged",
                                "tag": {
                                    "type": "typedDict",
                                    "propertyTypes": {
                                        "entityName": "string",
                                        "projectName": "string",
                                    },
                                },
                                "value": {
                                    "type": "typedDict",
                                    "propertyTypes": {
                                        "project": "project",
                                        "filter": "string",
                                        "order": "string",
                                    },
                                },
                            },
                            "value": {
                                "type": "list",
                                "objectType": {
                                    "type": "tagged",
                                    "tag": {
                                        "type": "typedDict",
                                        "propertyTypes": {"run": "run"},
                                    },
                                    "value": {
                                        "type": "union",
                                        "members": [
                                            {
                                                "type": "file",
                                                "extension": "json",
                                                "wbObjectType": {
                                                    "type": "table",
                                                    "columnTypes": {},
                                                },
                                            },
                                            "none",
                                        ],
                                    },
                                },
                                "maxLength": 50,
                            },
                        },
                        "fromOp": {
                            "name": "pick",
                            "inputs": {
                                "obj": {
                                    "nodeType": "output",
                                    "type": {
                                        "type": "tagged",
                                        "tag": {
                                            "type": "tagged",
                                            "tag": {
                                                "type": "typedDict",
                                                "propertyTypes": {
                                                    "entityName": "string",
                                                    "projectName": "string",
                                                },
                                            },
                                            "value": {
                                                "type": "typedDict",
                                                "propertyTypes": {
                                                    "project": "project",
                                                    "filter": "string",
                                                    "order": "string",
                                                },
                                            },
                                        },
                                        "value": {
                                            "type": "list",
                                            "objectType": {
                                                "type": "tagged",
                                                "tag": {
                                                    "type": "typedDict",
                                                    "propertyTypes": {"run": "run"},
                                                },
                                                "value": {
                                                    "type": "union",
                                                    "members": [
                                                        {
                                                            "type": "typedDict",
                                                            "propertyTypes": {
                                                                "_wandb": {
                                                                    "type": "typedDict",
                                                                    "propertyTypes": {
                                                                        "runtime": "number"
                                                                    },
                                                                }
                                                            },
                                                        },
                                                        {
                                                            "type": "typedDict",
                                                            "propertyTypes": {
                                                                "_step": "number",
                                                                "table": {
                                                                    "type": "file",
                                                                    "extension": "json",
                                                                    "wbObjectType": {
                                                                        "type": "table",
                                                                        "columnTypes": {},
                                                                    },
                                                                },
                                                                "_wandb": {
                                                                    "type": "typedDict",
                                                                    "propertyTypes": {
                                                                        "runtime": "number"
                                                                    },
                                                                },
                                                                "_runtime": "number",
                                                                "_timestamp": "number",
                                                            },
                                                        },
                                                    ],
                                                },
                                            },
                                            "maxLength": 50,
                                        },
                                    },
                                    "fromOp": {
                                        "name": "run-summary",
                                        "inputs": {
                                            "run": {
                                                "nodeType": "var",
                                                "type": {
                                                    "type": "tagged",
                                                    "tag": {
                                                        "type": "tagged",
                                                        "tag": {
                                                            "type": "typedDict",
                                                            "propertyTypes": {
                                                                "entityName": "string",
                                                                "projectName": "string",
                                                            },
                                                        },
                                                        "value": {
                                                            "type": "typedDict",
                                                            "propertyTypes": {
                                                                "project": "project",
                                                                "filter": "string",
                                                                "order": "string",
                                                            },
                                                        },
                                                    },
                                                    "value": {
                                                        "type": "list",
                                                        "objectType": "run",
                                                        "maxLength": 50,
                                                    },
                                                },
                                                "varName": "runs",
                                            }
                                        },
                                    },
                                },
                                "key": {
                                    "nodeType": "const",
                                    "type": "string",
                                    "val": self.table_name,
                                },
                            },
                        },
                        "__userInput": True,
                    }
                }
            }
        )

    @classmethod
    def _from_model(cls, model: internal.WeavePanel):
        inputs = internal._get_weave_panel_inputs(model.config)
        table_name = inputs["key"]["val"]
        return cls(table_name=table_name)


@dataclass(config=dataclass_config)
class WeavePanelArtifactVersionedFile(Panel):
    # TODO: Replace with actual weave panels when ready
    artifact: str = Field(..., kw_only=True)
    version: str = Field(..., kw_only=True)
    file: str = Field(..., kw_only=True)

    def _to_model(self):
        return internal.WeavePanel(
            config={
                "panel2Config": {
                    "exp": {
                        "nodeType": "output",
                        "type": {
                            "type": "tagged",
                            "tag": {
                                "type": "tagged",
                                "tag": {
                                    "type": "typedDict",
                                    "propertyTypes": {
                                        "entityName": "string",
                                        "projectName": "string",
                                    },
                                },
                                "value": {
                                    "type": "typedDict",
                                    "propertyTypes": {
                                        "project": "project",
                                        "artifactName": "string",
                                        "artifactVersionAlias": "string",
                                    },
                                },
                            },
                            "value": {
                                "type": "file",
                                "extension": "json",
                                "wbObjectType": {"type": "table", "columnTypes": {}},
                            },
                        },
                        "fromOp": {
                            "name": "artifactVersion-file",
                            "inputs": {
                                "artifactVersion": {
                                    "nodeType": "output",
                                    "type": {
                                        "type": "tagged",
                                        "tag": {
                                            "type": "tagged",
                                            "tag": {
                                                "type": "typedDict",
                                                "propertyTypes": {
                                                    "entityName": "string",
                                                    "projectName": "string",
                                                },
                                            },
                                            "value": {
                                                "type": "typedDict",
                                                "propertyTypes": {
                                                    "project": "project",
                                                    "artifactName": "string",
                                                    "artifactVersionAlias": "string",
                                                },
                                            },
                                        },
                                        "value": "artifactVersion",
                                    },
                                    "fromOp": {
                                        "name": "project-artifactVersion",
                                        "inputs": {
                                            "project": {
                                                "nodeType": "var",
                                                "type": {
                                                    "type": "tagged",
                                                    "tag": {
                                                        "type": "typedDict",
                                                        "propertyTypes": {
                                                            "entityName": "string",
                                                            "projectName": "string",
                                                        },
                                                    },
                                                    "value": "project",
                                                },
                                                "varName": "project",
                                            },
                                            "artifactName": {
                                                "nodeType": "const",
                                                "type": "string",
                                                "val": self.artifact,
                                            },
                                            "artifactVersionAlias": {
                                                "nodeType": "const",
                                                "type": "string",
                                                "val": self.version,
                                            },
                                        },
                                    },
                                },
                                "path": {
                                    "nodeType": "const",
                                    "type": "string",
                                    "val": self.file,
                                },
                            },
                        },
                        "__userInput": True,
                    }
                }
            }
        )

    @classmethod
    def _from_model(cls, model: internal.WeavePanel):
        inputs = internal._get_weave_panel_inputs(model.config)
        artifact = inputs["artifactVersion"]["fromOp"]["inputs"]["artifactName"]["val"]
        version = inputs["artifactVersion"]["fromOp"]["inputs"]["artifactVersionAlias"][
            "val"
        ]
        file = inputs["path"]["val"]
        return cls(artifact=artifact, version=version, file=file)


@dataclass(config=dataclass_config)
class WeavePanelArtifact(WeavePanel):
    # TODO: Replace with actual weave panels when ready
    artifact: str = Field(...)
    tab: Literal["overview", "metadata", "usage", "files", "lineage"] = "overview"

    def _to_model(self):
        return internal.WeavePanel(
            config={
                "panel2Config": {
                    "exp": {
                        "nodeType": "output",
                        "type": {
                            "type": "tagged",
                            "tag": {
                                "type": "tagged",
                                "tag": {
                                    "type": "typedDict",
                                    "propertyTypes": {
                                        "entityName": "string",
                                        "projectName": "string",
                                    },
                                },
                                "value": {
                                    "type": "typedDict",
                                    "propertyTypes": {
                                        "project": "project",
                                        "artifactName": "string",
                                    },
                                },
                            },
                            "value": "artifact",
                        },
                        "fromOp": {
                            "name": "project-artifact",
                            "inputs": {
                                "project": {
                                    "nodeType": "var",
                                    "type": {
                                        "type": "tagged",
                                        "tag": {
                                            "type": "typedDict",
                                            "propertyTypes": {
                                                "entityName": "string",
                                                "projectName": "string",
                                            },
                                        },
                                        "value": "project",
                                    },
                                    "varName": "project",
                                },
                                "artifactName": {
                                    "nodeType": "const",
                                    "type": "string",
                                    "val": self.artifact,
                                },
                            },
                        },
                        "__userInput": True,
                    },
                    "panelInputType": {
                        "type": "tagged",
                        "tag": {
                            "type": "tagged",
                            "tag": {
                                "type": "typedDict",
                                "propertyTypes": {
                                    "entityName": "string",
                                    "projectName": "string",
                                },
                            },
                            "value": {
                                "type": "typedDict",
                                "propertyTypes": {
                                    "project": "project",
                                    "artifactName": "string",
                                },
                            },
                        },
                        "value": "artifact",
                    },
                    "panelConfig": {
                        "tabConfigs": {"overview": {"selectedTab": self.tab}}
                    },
                }
            }
        )

    @classmethod
    def _from_model(cls, model: internal.WeavePanel):
        inputs = internal._get_weave_panel_inputs(model.config)
        artifact = inputs["artifactName"]["val"]
        tab = model.config["panel2Config"]["panelConfig"]["tabConfigs"]["overview"].get(
            "selectedTab", "overview"
        )
        return cls(artifact=artifact, tab=tab)


@dataclass(config=dataclass_config, repr=False)
class Report(Base):
    """
    A Data Class that represents a W&B Report. Use the returned object's `blocks` attribute to customize your report.
    Report Data Class objects do not automatically save. Use the `save()` method to persists changes.

    Attributes:
        project: The name of the W&B project you want to load in. The project specified appears in the report's URL.
        entity: The W&B entity that owns the report. The entity appears in the report's URL.
        title: The title of the report. The title appears at the top of the report as an H1 heading.
        description: A description of the report. The description appears underneath the report's title.
        blocks: A list of one or more HTML tags, plots, grids, runsets, or more.
        width: The width of the report. Options include 'readable', 'fixed', 'fluid'.
    """
    project: str
    entity: str = Field(default_factory=lambda: _get_api().default_entity)
    title: str = Field("Untitled Report", max_length=128)    
    description: str = ""
    blocks: LList[BlockTypes] = Field(default_factory=list)
    width: ReportWidth = "readable"

    id: str = Field(default_factory=lambda: "", init=False, repr=False, kw_only=True)
    _discussion_threads: list = Field(default_factory=list, init=False, repr=False)
    _panel_settings: dict = Field(default_factory=dict, init=False, repr=False)
    _authors: LList[Dict] = Field(default_factory=list, init=False, repr=False)
    _created_at: Optional[datetime] = Field(
        default_factory=lambda: None, init=False, repr=False
    )
    _updated_at: Optional[datetime] = Field(
        default_factory=lambda: None, init=False, repr=False
    )

    def _to_model(self):
        blocks = self.blocks
        if len(blocks) > 0 and blocks[0] != P():
            blocks = [P()] + blocks

        if len(blocks) > 0 and blocks[-1] != P():
            blocks = blocks + [P()]

        if not blocks:
            blocks = [P(), P()]

        return internal.ReportViewspec(
            display_name=self.title,
            description=self.description,
            project=internal.Project(name=self.project, entity_name=self.entity),
            id=self.id,
            created_at=self._created_at,
            updated_at=self._updated_at,
            spec=internal.Spec(
                panel_settings=self._panel_settings,
                blocks=[b._to_model() for b in blocks],
                width=self.width,
                authors=self._authors,
                discussion_threads=self._discussion_threads,
            ),
        )

    @classmethod
    def _from_model(cls, model: internal.ReportViewspec):
        blocks = model.spec.blocks

        if blocks[0] == internal.Paragraph():
            blocks = blocks[1:]

        if blocks[-1] == internal.Paragraph():
            blocks = blocks[:-1]

        obj = cls(
            title=model.display_name,
            description=model.description,
            entity=model.project.entity_name,
            project=model.project.name,
            blocks=[_lookup(b) for b in blocks],
        )
        obj.id = model.id
        obj._discussion_threads = model.spec.discussion_threads
        obj._panel_settings = model.spec.panel_settings
        obj._authors = model.spec.authors
        obj._created_at = model.created_at
        obj._updated_at = model.updated_at

        return obj

    @property
    def url(self):
        """
        The URL where the report is hosted. The report URL consists of
        `https://wandb.ai/{entity}/{project_name}/reports/`. Where `{entity}`
        and `{project_name}` consists of the entity that the report belongs
        to and the name of the project, respectively.
        """
        if self.id == "":
            raise AttributeError("save report or explicitly pass `id` to get a url")

        base = urlparse(_get_api().client.app_url)

        title = self.title.replace(" ", "-")

        scheme = base.scheme
        netloc = base.netloc
        path = os.path.join(self.entity, self.project, "reports", f"{title}--{self.id}")
        params = ""
        query = ""
        fragment = ""

        return urlunparse((scheme, netloc, path, params, query, fragment))

    def save(self, draft: bool = False, clone: bool = False):
        """Persists changes made to Report Data Class object."""
        model = self._to_model()

        # create project if not exists
        projects = _get_api().projects(self.entity)
        is_new_project = True
        for p in projects:
            if p.name == self.project:
                is_new_project = False
                break

        if is_new_project:
            _get_api().create_project(self.project, self.entity)

        r = _get_api().client.execute(
            gql.upsert_view,
            variable_values={
                "id": None if clone or not model.id else model.id,
                "name": internal._generate_name()
                if clone or not model.name
                else model.name,
                "entityName": model.project.entity_name,
                "projectName": model.project.name,
                "description": model.description,
                "displayName": model.display_name,
                "type": "runs/draft" if draft else "runs",
                "spec": model.spec.model_dump_json(by_alias=True, exclude_none=True),
            },
        )

        viewspec = r["upsertView"]["view"]
        new_model = internal.ReportViewspec.model_validate(viewspec)
        self.id = new_model.id

        wandb.termlog(f"Saved report to: {self.url}")
        return self

    @classmethod
    def from_url(cls, url: str, *, as_model: bool = False):
        """
        Load in the report into current environment. Pass in the URL where the report is hosted.
        
        Arguments:
            url: The URL where the report is hosted.
            as_model: INSERT
        """
        vs = _url_to_viewspec(url)
        model = internal.ReportViewspec.model_validate(vs)
        if as_model:
            return model
        return cls._from_model(model)

    def to_html(self, height: int = 1024, hidden: bool = False) -> str:
        """
        Generate HTML containing an iframe displaying this report.
        
        Arguments:
            height: INSERT
            hidden: INSERT
        """
        try:
            url = self.url + "?jupyter=true"
            style = f"border:none;width:100%;height:{height}px;"
            prefix = ""
            if hidden:
                style += "display:none;"
                prefix = wandb.sdk.lib.ipython.toggle_button("report")
            return prefix + f"<iframe src={url!r} style={style!r}></iframe>"
        except AttributeError:
            wandb.termlog("HTML repr will be available after you save the report!")

    def _repr_html_(self) -> str:
        return self.to_html()


def _get_api():
    try:
        return wandb.Api()
    except wandb.errors.UsageError as e:
        raise Exception("not logged in to W&B, try `wandb login --relogin`") from e


def _url_to_viewspec(url):
    report_id = _url_to_report_id(url)
    r = _get_api().client.execute(
        gql.view_report, variable_values={"reportId": report_id}
    )
    viewspec = r["view"]
    return viewspec


def _url_to_report_id(url):
    parse_result = urlparse(url)
    path = parse_result.path

    _, entity, project, _, name = path.split("/")
    title, report_id = name.split("--")

    return report_id


def _lookup(block):
    cls = block_mapping.get(block.__class__, UnknownBlock)

    if cls is UnknownBlock:
        wandb.termwarn(f"Unknown block type: {block.__class__}")

    if cls is WeaveBlock:
        for cls in defined_weave_blocks:
            try:
                cls._from_model(block)
            except Exception:
                continue
            else:
                break

    return cls._from_model(block)


def _should_show_attr(k, v):
    if k.startswith("_"):
        return False
    if k == "id":
        return False
    if v is None:
        return False
    if isinstance(v, Iterable) and not isinstance(v, (str, bytes, bytearray)):
        return not all(x is None for x in v)
    # ignore the default layout
    if isinstance(v, Layout) and v.x == 0 and v.y == 0 and v.w == 8 and v.h == 6:
        return False
    return True


def _listify(x):
    if isinstance(x, Iterable):
        return list(x)
    return [x]


def _lookup_panel(panel):
    cls = panel_mapping.get(panel.__class__, UnknownPanel)

    if cls is UnknownPanel:
        wandb.termwarn(f"Unknown panel type: {panel.__class__}")

    if cls is WeavePanel:
        # print('cls is weave panel')
        for cls in defined_weave_panels:
            try:
                cls._from_model(panel)
            except Exception:
                continue
            else:
                break

    return cls._from_model(panel)


def _load_spec_from_url(url, as_model=False):
    import json

    vs = _url_to_viewspec(url)
    spec = vs["spec"]
    if as_model:
        return internal.Spec.model_validate_json(spec)
    return json.loads(spec)


defined_weave_panels = [
    WeavePanelSummaryTable,
    WeavePanelArtifactVersionedFile,
    WeavePanelArtifact,
]

PanelTypes = Union[
    LinePlot,
    ScatterPlot,
    ScalarChart,
    BarPlot,
    CodeComparer,
    ParallelCoordinatesPlot,
    ParameterImportancePlot,
    RunComparer,
    MediaBrowser,
    MarkdownPanel,
    CustomChart,
    WeavePanel,
    WeavePanelSummaryTable,
    WeavePanelArtifactVersionedFile,
    WeavePanelArtifact,
    UnknownPanel,
]

panel_mapping = {
    internal.LinePlot: LinePlot,
    internal.ScatterPlot: ScatterPlot,
    internal.BarPlot: BarPlot,
    internal.ScalarChart: ScalarChart,
    internal.CodeComparer: CodeComparer,
    internal.ParallelCoordinatesPlot: ParallelCoordinatesPlot,
    internal.ParameterImportancePlot: ParameterImportancePlot,
    internal.RunComparer: RunComparer,
    internal.Vega2: CustomChart,
    internal.MediaBrowser: MediaBrowser,
    internal.MarkdownPanel: MarkdownPanel,
    internal.WeavePanel: WeavePanel,
}


def _text_to_internal_children(text_field):
    text = text_field
    if text == []:
        text = ""
    # if isinstance(text, str):
    if not isinstance(text, list):
        text = [text]

    texts = []
    for x in text:
        t = None
        if isinstance(x, str):
            t = internal.Text(text=x)
        elif isinstance(x, TextWithInlineComments):
            t = internal.Text(text=x.text, inline_comments=x._inline_comments)
        elif isinstance(x, Link):
            txt = x.text
            if isinstance(txt, str):
                children = [internal.Text(text=txt)]
            elif isinstance(txt, TextWithInlineComments):
                children = [
                    internal.Text(text=txt.text, inline_comments=txt._inline_comments)
                ]
            t = internal.InlineLink(url=x.url, children=children)
        elif isinstance(x, InlineLatex):
            t = internal.InlineLatex(content=x.text)
        elif isinstance(x, InlineCode):
            t = internal.Text(text=x.text, inline_code=True)
        texts.append(t)
    if not all(isinstance(x, str) for x in texts):
        pass
    return texts


def _generate_thing(x):
    if isinstance(x, internal.Paragraph):
        return _internal_children_to_text(x.children)
    elif isinstance(x, internal.Text):
        if x.inline_code:
            return InlineCode(x.text)
        elif x.inline_comments:
            return TextWithInlineComments(
                text=x.text, _inline_comments=x.inline_comments
            )
        return x.text
    elif isinstance(x, internal.InlineLink):
        text_obj = x.children[0]
        if text_obj.inline_comments:
            text = TextWithInlineComments(
                text=text_obj.text, _inline_comments=text_obj.inline_comments
            )
        else:
            text = text_obj.text
        return Link(url=x.url, text=text)
    elif isinstance(x, internal.InlineLatex):
        return InlineLatex(text=x.content)


def _internal_children_to_text(children):
    pieces = []
    for x in children:
        t = _generate_thing(x)
        if isinstance(t, list):
            for x in t:
                pieces.append(x)
        else:
            pieces.append(t)

    if not pieces:
        return ""

    if len(pieces) == 1 and isinstance(pieces[0], str):
        return pieces[0]

    if len(pieces) == 3 and pieces[0] == "" and pieces[-1] == "":
        return pieces[1]

    if len(pieces) >= 3 and pieces[0] == "" and pieces[-1] == "":
        return pieces[1:-1]

    if all(x == "" for x in pieces):
        return ""

    return pieces


def _resolve_collisions(panels: LList[Panel], x_max: int = 24):
    for i, p1 in enumerate(panels):
        for p2 in panels[i + 1 :]:
            l1, l2 = p1.layout, p2.layout

            if _collides(p1, p2):
                x = l1.x + l1.w - l2.x
                y = l1.y + l1.h - l2.y

                if l2.x + l2.w + x <= x_max:
                    l2.x += x

                else:
                    l2.y += y
                    l2.x = 0
    return panels


def _collides(p1: Panel, p2: Panel) -> bool:
    l1, l2 = p1.layout, p2.layout

    if (
        (p1._id == p2._id)
        or (l1.x + l1.w <= l2.x)
        or (l1.x >= l2.w + l2.x)
        or (l1.y + l1.h <= l2.y)
        or (l1.y >= l2.y + l2.h)
    ):
        return False

    return True


def _metric_to_backend(x: Optional[MetricType]):
    if x is None:
        return x
    if isinstance(x, str):  # Same as Metric
        return expr_parsing.to_backend_name(x)
    if isinstance(x, Metric):
        name = x.name
        return expr_parsing.to_backend_name(name)
    if isinstance(x, Config):
        name, *rest = x.name.split(".")
        rest = "." + ".".join(rest) if rest else ""
        return f"config.{name}.value{rest}"
    if isinstance(x, SummaryMetric):
        name = x.name
        return f"summary_metrics.{name}"
    raise Exception("Unexpected metric type")


def _metric_to_frontend(x: str):
    if x is None:
        return x
    if x.startswith("config.") and ".value" in x:
        name = x.replace("config.", "").replace(".value", "")
        return Config(name)

    summary_metrics_keys = ["summary_metrics.", "summary."]
    for k in summary_metrics_keys:
        if x.startswith(k):
            name = x.replace(k, "")
            return SummaryMetric(name)

    name = expr_parsing.to_frontend_name(x)
    return Metric(name)


def _metric_to_backend_pc(x: Optional[SummaryOrConfigOnlyMetric]):
    if x is None:
        return x
    if isinstance(x, str):  # Same as SummaryMetric
        name = x
        return f"summary:{name}"
    if isinstance(x, Config):
        name = x.name
        return f"c::{name}"
    if isinstance(x, SummaryMetric):
        name = x.name
        return f"summary:{name}"
    raise Exception("Unexpected metric type")


def _metric_to_frontend_pc(x: str):
    if x is None:
        return x
    if x.startswith("c::"):
        name = x.replace("c::", "")
        return Config(name)
    if x.startswith("summary:"):
        name = x.replace("summary:", "")
        return SummaryMetric(name)

    name = expr_parsing.to_frontend_name(x)
    return Metric(name)


def _metric_to_backend_panel_grid(x: Optional[MetricType]):
    if isinstance(x, str):
        name, *rest = x.split(".")
        rest = "." + ".".join(rest) if rest else ""
        return f"config:{name}.value{rest}"
    return _metric_to_backend(x)


def _metric_to_frontend_panel_grid(x: str):
    if x.startswith("config:") and ".value" in x:
        name = x.replace("config:", "").replace(".value", "")
        return Config(name)
    return _metric_to_frontend(x)


def _get_rs_by_name(runsets, name):
    for rs in runsets:
        if rs.name == name:
            return rs


def _get_rs_by_id(runsets, id):
    for rs in runsets:
        if rs._id == id:
            return rs


def _to_color_dict(custom_run_colors, runsets):
    d = {}
    for k, v in custom_run_colors.items():
        if isinstance(k, RunsetGroup):
            rs = _get_rs_by_name(runsets, k.runset_name)
            if not rs:
                continue
            id = rs._id
            kvs = []
            for keys in k.keys:
                kk = _metric_to_backend_panel_grid(keys.key)
                vv = keys.value
                kv = f"{kk}:{vv}"
                kvs.append(kv)
            linked = "-".join(kvs)
            key = f"{id}-{linked}"
        else:
            key = k
        d[key] = v

    return d


def _from_color_dict(d, runsets):
    d2 = {}
    for k, v in d.items():
        id, *backend_parts = k.split("-")

        if backend_parts:
            groups = []
            for part in backend_parts:
                key, value = part.rsplit(":", 1)
                kkey = _metric_to_frontend_panel_grid(key)
                group = RunsetGroupKey(kkey, value)
                groups.append(group)
            rs = _get_rs_by_id(runsets, id)
            rg = RunsetGroup(runset_name=rs.name, keys=groups)
            new_key = rg
        else:
            new_key = k
        d2[new_key] = v
    return d2<|MERGE_RESOLUTION|>--- conflicted
+++ resolved
@@ -90,20 +90,11 @@
 
 @dataclass(config=dataclass_config, frozen=True)
 class RunsetGroupKey:
-<<<<<<< HEAD
-    """
-    INSERT
-
-    Attributes:
-        key: INSERT
-        value (str): INSERT
-=======
     """A key for grouping runsets.
     
     Attributes:
         key: The metric type to group by.
         value: The value of the metric to group by.
->>>>>>> 83ec5587
     """
     key: MetricType
     value: str
@@ -111,21 +102,12 @@
 
 @dataclass(config=dataclass_config, frozen=True)
 class RunsetGroup:
-<<<<<<< HEAD
-    """
-    UI element that shows runsets. 
-
-    Attributes:
-        runset_name (str): The label of a runset.
-        keys (tuple): INSERT
-=======
     """UI element that shows a group of runsets.
     
     Attributes:
         runset_name: The name of the runset.
         keys: The keys to group by.
 
->>>>>>> 83ec5587
     """
     runset_name: str
     keys: Tuple[RunsetGroupKey, ...]
@@ -133,70 +115,36 @@
 
 @dataclass(config=dataclass_config, frozen=True)
 class Metric:
-<<<<<<< HEAD
-    """
-    INSERT
-
-    Attributes:
-        name (str): INSERT
-=======
     """A metric to display in a report.
     
     Attributes:
         name: The name of the metric.
->>>>>>> 83ec5587
     """
     name: str
 
 
 @dataclass(config=dataclass_config, frozen=True)
 class Config:
-<<<<<<< HEAD
-    """
-    INSERT
-
-    Attributes:
-        name (str): INSERT
-=======
     """A configuration for a metric.
     
     Attributes:
         name: The name of the metric.
->>>>>>> 83ec5587
     """
     name: str
 
 
 @dataclass(config=dataclass_config, frozen=True)
 class SummaryMetric:
-<<<<<<< HEAD
-    """
-    INSERT
-
-    Attributes:
-        name (str): INSERT
-=======
     """A summary metric to display in a report.
     
     Attributes:
         name: The name of the metric.
->>>>>>> 83ec5587
     """
     name: str
 
 
 @dataclass(config=dataclass_config, repr=False)
 class Layout(Base):
-<<<<<<< HEAD
-    """
-    Adjusts the width, height, x-axis, or y-axis of a plot.
-
-    Attributes:
-        x (int): INSERT
-        y (int): INSERT
-        w (int): INSERT
-        h (int): INSERT
-=======
     """The layout of a block in a report. Adjusts the size and position of the block.
     
     Attributes:
@@ -204,7 +152,6 @@
         y: The y position of the block.
         w: The width of the block.
         h: The height of the block.
->>>>>>> 83ec5587
     """
     x: int = 0
     y: int = 0
@@ -244,18 +191,10 @@
 
 @dataclass(config=dataclass_config, repr=False)
 class TextWithInlineComments(Base):
-<<<<<<< HEAD
-    """
-    INSERT
-
-    Attributes:
-        text (str): INSERT
-=======
     """A block of text with inline comments.
     
     Attributes:
         text: The text of the block.
->>>>>>> 83ec5587
     """
     text: str
 
@@ -284,15 +223,11 @@
 
 @dataclass(config=dataclass_config, repr=False)
 class H1(Heading):
-<<<<<<< HEAD
-    """Creates an H1 HTML tag with the text specified."""
-=======
     """Creates an H1 HTML tag with the text specified.
     
     Attributes:
         text: The text of the heading.
     """
->>>>>>> 83ec5587
     text: TextLikeField = ""
     collapsed_blocks: Optional[LList["BlockTypes"]] = None
 
@@ -310,16 +245,12 @@
 
 @dataclass(config=dataclass_config, repr=False)
 class H2(Heading):
-<<<<<<< HEAD
-    """Creates an H2 HTML tag with the text specified."""
-=======
     """Creates an H2 HTML tag with the text specified.
     
     Attributes:
         text: The text of the heading.
         collapsed_blocks: The blocks to show when the heading is collapsed.
     """
->>>>>>> 83ec5587
     text: TextLikeField = ""
     collapsed_blocks: Optional[LList["BlockTypes"]] = None
 
@@ -337,16 +268,12 @@
 
 @dataclass(config=dataclass_config, repr=False)
 class H3(Heading):
-<<<<<<< HEAD
-    """Creates an H3 HTML tag with the text specified."""
-=======
     """Creates an H3 HTML tag with the text specified.
     
     Attributes:
         text: The text of the heading.
         collapsed_blocks: The blocks to show when the heading is collapsed.
     """
->>>>>>> 83ec5587
     text: TextLikeField = ""
     collapsed_blocks: Optional[LList["BlockTypes"]] = None
 
@@ -364,23 +291,12 @@
 
 @dataclass(config=dataclass_config, repr=False)
 class Link(Base):
-<<<<<<< HEAD
-    """
-    Creates a hyperlink.
-
-    Attributes:
-        text: The text you want to add a hyperlink to.
-        url: The URL that the hyperlink uses.
-    """
-
-=======
     """A link to a URL.
     
     Attributes:
         text: The text of the link.
         url: The URL the link points to.
     """
->>>>>>> 83ec5587
     text: Union[str, TextWithInlineComments]
     url: str
 
@@ -391,62 +307,34 @@
 
 @dataclass(config=dataclass_config, repr=False)
 class InlineLatex(Base):
-<<<<<<< HEAD
-    """
-    Displays LaTeX in a line. Does not add newline
-    character after provided LaTeX. This differs from `LatexBlock`
-    where the latter creates an HTML block with LaTeX
-
-    Attributes:
-        text (str):  Text you want to appear in the LaTeX inline. 
-=======
     """A block of inline LaTeX. Does not add newline
     character after LaTeX. This differs from `LatexBlock`
     which is an HTML block with LaTeX.
     
     Attributes:
         text: The LaTeX code.
->>>>>>> 83ec5587
     """
     text: str
 
 
 @dataclass(config=dataclass_config, repr=False)
 class InlineCode(Base):
-<<<<<<< HEAD
-    """
-    Displays code in a line. Does not add newline
-    character after provided. This differs from `CodeBlock`
-    where the latter creates an HTML block with code.
-
-    Attributes:
-        text (str): A string that contains example code.
-=======
     """A block of inline code. Does not add newline
     character after code. This differs from `CodeBlock`
     which is an HTML block with code.
     
     Attributes:
         text: The code.
->>>>>>> 83ec5587
     """
     text: str
 
 
 @dataclass(config=dataclass_config, repr=False)
 class P(Block):
-<<<<<<< HEAD
-    """
-    An HTML paragraph block. 
-
-    Attributes:
-        text (str): The text that appears within the text block.
-=======
-    """A paragraph of text.
+    """A block that contains a paragraph of text.
     
     Attributes:
         text: The text of the paragraph.
->>>>>>> 83ec5587
     """
     text: TextLikeField = ""
 
@@ -475,25 +363,12 @@
 
 @dataclass(config=dataclass_config, repr=False)
 class CheckedListItem(Base):
-<<<<<<< HEAD
-    """
-    A check mark item. Use with `CheckedList` to add one
-        or more check mark items to your report.
-
-    Attributes:
-        text (str): The text to render next to the list item.
-        checked (bool): Add a check mark to the list item.
-    """
-
-
-=======
     """A list item with a checkbox. Add one ore more `CheckedListItem` within `CheckList`.
     
     Attributes:
         text: The text of the list item.
         checked: Whether the checkbox is checked.
     """
->>>>>>> 83ec5587
     text: TextLikeField = ""
     checked: bool = False
 
@@ -563,18 +438,10 @@
 
 @dataclass(config=dataclass_config, repr=False)
 class CheckedList(List):
-<<<<<<< HEAD
-    """
-    An HTML block that contains a list of checkboxes.
-    
-    Attributes:
-        items (list): A list of one or more `CheckedListItem` objects.
-=======
     """A list of items with checkboxes. Add one or more `CheckedListItem` within `CheckedList`.
     
     Attributes:
         items: A list of one or more `CheckedListItem` objects.
->>>>>>> 83ec5587
     """
     items: LList[CheckedListItem] = Field(default_factory=lambda: [CheckedListItem()])
 
@@ -585,18 +452,10 @@
 
 @dataclass(config=dataclass_config, repr=False)
 class OrderedList(List):
-<<<<<<< HEAD
-    """
-    An HTML block that contains an ordered list.
-    
-    Attributes:
-        items (list): An ordered list of items. Renders as a numbered list.
-=======
     """A list of items in a numbered list.
     
     Attributes:
         items: A list of one or more `OrderedListItem` objects.
->>>>>>> 83ec5587
     """
     items: LList[str] = Field(default_factory=lambda: [""])
 
@@ -607,19 +466,10 @@
 
 @dataclass(config=dataclass_config, repr=False)
 class UnorderedList(List):
-<<<<<<< HEAD
-    """
-    An HTML block that contains an unordered list.
-    
-    Attributes:
-        items (list): An unordered list of items.
-            Renders as bullet points (small black circles).
-=======
     """A list of items in a bulleted list.
     
     Attributes:
         items: A list of one or more `UnorderedListItem` objects.
->>>>>>> 83ec5587
     """
     items: LList[str] = Field(default_factory=lambda: [""])
 
@@ -630,21 +480,11 @@
 
 @dataclass(config=dataclass_config, repr=False)
 class BlockQuote(Block):
-<<<<<<< HEAD
-    """
-    An HTML block that indents the specified text as a quotation.
-
-    Attributes:
-        text (str): Text to render in block quote.
-    """
-
-=======
     """A block of quoted text.
     
     Attributes:
         text: The text of the block quote.
     """
->>>>>>> 83ec5587
     text: TextLikeField = ""
 
     def _to_model(self):
@@ -657,17 +497,6 @@
 
 @dataclass(config=dataclass_config, repr=False)
 class CodeBlock(Block):
-<<<<<<< HEAD
-    """
-    An HTML block that contains code samples.
-
-    Attributes:
-        code (str): A string that contains example code.
-        language (str): The language the code is written in.
-            The language specified is used for syntax highlighting. 
-    """
-
-=======
     """A block of code.
     
     Attributes:
@@ -675,7 +504,6 @@
         language: The language of the code. The language specified
             is used for syntax highlighting.
     """
->>>>>>> 83ec5587
     code: TextLikeField = ""
     language: Optional[Language] = "python"
 
@@ -698,19 +526,11 @@
 
 @dataclass(config=dataclass_config, repr=False)
 class MarkdownBlock(Block):
-<<<<<<< HEAD
-    """
-    A Markdown block. Useful if you want to write text
+    """A block of markdown text. Useful if you want to write text
     that uses common markdown syntax.
-
-    Attributes:
-        text (str): Text you want to appear in the markdown block.
-=======
-    """A block of markdown text.
     
     Attributes:
         text: The markdown text.
->>>>>>> 83ec5587
     """
     text: str = ""
 
@@ -724,19 +544,10 @@
 
 @dataclass(config=dataclass_config, repr=False)
 class LatexBlock(Block):
-<<<<<<< HEAD
-    """
-    A LaTeX block. Useful if you want to write formulas with LaTeX syntax.
-    
-    Attributes:
-        text (str): Text you want to appear in the LaTeX block.
-
-=======
     """A block of LaTeX text.
     
     Attributes:
         text: The LaTeX text.
->>>>>>> 83ec5587
     """
     text: str = ""
 
@@ -750,24 +561,12 @@
 
 @dataclass(config=dataclass_config, repr=False)
 class Image(Block):
-<<<<<<< HEAD
-    """
-    An image HTML block. 
-
-    Attributes:
-        url (str): The URL where your image is hosted.
-        caption (str): A description of the image that appears underneath the image.
-    """
-
-
-=======
-    """An image.
+    """A block that renders an image.
     
     Attributes:
         url: The URL of the image.
         caption: The caption of the image. Caption appears underneath the image.
     """
->>>>>>> 83ec5587
     url: str = "https://raw.githubusercontent.com/wandb/assets/main/wandb-logo-yellow-dots-black-wb.svg"
     caption: TextLikeField = ""
 
@@ -787,18 +586,10 @@
 
 @dataclass(config=dataclass_config, repr=False)
 class CalloutBlock(Block):
-<<<<<<< HEAD
-    """
-    An HTML block that renders a callout block.
-
-    Attributes:
-        text (str): The text to render in the callout block.
-=======
     """A block of callout text.
     
     Attributes:
         text: The callout text.
->>>>>>> 83ec5587
     """
     text: TextLikeField = ""
 
@@ -828,18 +619,10 @@
 
 @dataclass(config=dataclass_config, repr=False)
 class Video(Block):
-<<<<<<< HEAD
-    """
-    An HTML block that renders a video.
-    
-    Attributes:
-        url (str): The URL where the video is hosted.
-=======
     """A block that renders a video.
     
     Attributes:
         url: The URL of the video.
->>>>>>> 83ec5587
     """
     url: str = "https://www.youtube.com/watch?v=krWjJcW80_A"
 
@@ -853,19 +636,10 @@
 
 @dataclass(config=dataclass_config, repr=False)
 class Spotify(Block):
-<<<<<<< HEAD
-    """
-    An HTML block that renders an iFrame with the song, album, playlist, and so forth.
-    
-    Attributes:
-        spotify_id (str): The base-62 identifier found at the end
-            of the Spotify URI for an artist, track, album, playlist, and so forth.
-=======
     """A block that renders a Spotify player.
     
     Attributes:
         spotify_id: The Spotify ID of the track or playlist.
->>>>>>> 83ec5587
     """
     spotify_id: str
 
@@ -945,6 +719,12 @@
 
 @dataclass(config=dataclass_config, repr=False)
 class OrderBy(Base):
+    """A metric to order by.
+    
+    Attributes:
+        name: The name of the metric.
+        ascending: Whether to sort in ascending order.
+    """
     name: MetricType
     ascending: bool = False
 
@@ -964,6 +744,18 @@
 
 @dataclass(config=dataclass_config, repr=False)
 class Runset(Base):
+    """A set of runs to display in a panel grid.
+    
+    Attributes:
+        entity: The entity name.
+        project: The project name.
+        name: The name of the run set.
+        query: A query string to filter runs.
+        filters: A filter string to filter runs.
+        groupby: A list of metric names to group by.
+        order: A list of `OrderBy` objects to order by.
+        custom_run_colors: A dictionary mapping run IDs to colors.
+    """
     entity: str = ""
     project: str = ""
     name: str = "Run set"
@@ -1024,6 +816,11 @@
 
 @dataclass(config=dataclass_config, repr=False)
 class Panel(Base):
+    """A panel to display in a panel grid.
+    
+    Attributes:
+        layout: A `Layout` object.
+    """
     layout: Layout = Field(default_factory=Layout, kw_only=True)
 
     _id: str = Field(
@@ -1043,8 +840,8 @@
 
 
     Attributes:
-        runsets (list): A list of one or more Runset objects.
-        panels (list): A list of one or more Panel objects.
+        runsets (list): A list of one or more `Runset` objects.
+        panels (list): A list of one or more `Panel` objects.
         active_runset (int):  The number of runs you want to display within a runset.
         custom_run_colors (dict): Key-value pairs where the key is the name of a
             run and the value is a color specified by a hexadecimal value.
@@ -1109,7 +906,7 @@
 @dataclass(config=dataclass_config, repr=False)
 class TableOfContents(Block):
     """
-    An HTML block that contains a list of sections and subsections using
+    A block that contains a list of sections and subsections using
     H1, H2, and H3 HTML tags specified in a report.
     """
     def _to_model(self):
@@ -1122,6 +919,11 @@
 
 @dataclass(config=dataclass_config, repr=False)
 class Twitter(Block):
+    """A block that displays a Twitter feed.
+    
+    Attributes:
+        html (str): The HTML code to display the Twitter feed.
+    """
     html: str
 
     def _to_model(self):
@@ -1684,11 +1486,11 @@
 @dataclass(config=dataclass_config, repr=False)
 class GradientPoint(Base):
     """
-    INSERT
-
-    Attributes:
-        color: INSERT
-        offset: INSERT
+    A point in a gradient.
+
+    Attributes:
+        color: The color of the point.
+        offset: The position of the point in the gradient. The value should be between 0 and 100.
     """
     color: Annotated[str, internal.ColorStrConstraints]
     offset: Annotated[float, Ge(0), Le(100)] = 0
@@ -1704,7 +1506,7 @@
 @dataclass(config=dataclass_config, repr=False)
 class LinePlot(Panel):
     """
-    A panel object that shows 2D line plots.
+    A panel object with 2D line plots.
 
     Attributes:
         title (Optional[str]): The text that appears at the top of the plot.
@@ -1730,19 +1532,19 @@
         smoothing_type Optional[SmoothingType]: Apply a filter based on the specified
             distribution. Options include "exponentialTimeWeighted", "exponential",
             "gaussian", "average", or "none".
-        smoothing_show_original (Optional[bool]): INSERT.
+        smoothing_show_original (Optional[bool]):   If set to `True`, show the original data.
         max_runs_to_show (Optional[int]): The maximum number of runs to show on the line plot.
-        custom_expressions (Optional[LList[str]]): INSERT.
+        custom_expressions (Optional[LList[str]]): Custom expressions to apply to the data.
         plot_type Optional[LinePlotStyle]: The type of line plot to generate.
             Options include "line", "stacked-area", or "pct-area".
         font_size Optional[FontSize]: The size of the line plot's font.
             Options include "small", "medium", "large", "auto", or `None`.
         legend_position Optional[LegendPosition]: Where to place the legend.
             Options include "north", "south", "east", "west", or `None`.
-        legend_template (Optional[str]): INSERT.
-        aggregate (Optional[bool]): INSERT.
-        xaxis_expression (Optional[str]): INSERT.
-        legend_fields (Optional[LList[str]]): INSERT.
+        legend_template (Optional[str]): The template for the legend.
+        aggregate (Optional[bool]): If set to `True`, aggregate the data.
+        xaxis_expression (Optional[str]): The expression for the x-axis.
+        legend_fields (Optional[LList[str]]): The fields to include in the legend.
     """
 
     title: Optional[str] = None
@@ -1858,14 +1660,14 @@
         log_x (Optional[bool]): Plots the x-coordinates using a base-10 logarithmic scale.
         log_y (Optional[bool]): Plots the y-coordinates using a base-10 logarithmic scale.
         log_z (Optional[bool]): Plots the z-coordinates using a base-10 logarithmic scale.
-        running_ymin (Optional[bool]): Apply a moving average or rolling mean on INSERT.
+        running_ymin (Optional[bool]):  Apply a moving average or rolling mean on  INSERT.
         running_ymax (Optional[bool]): Apply a moving average or rolling mean on INSERT.
         running_ymean (Optional[bool]): Apply a moving average or rolling mean on INSERT.
-        legend_template (Optional[str]): INSERT.
-        gradient (Optional[LList[GradientPoint]]): INSERT.
+        legend_template (Optional[str]):  A string that specifies the format of the legend.
+        gradient (Optional[LList[GradientPoint]]):  A list of gradient points that specify the color gradient of the plot.
         font_size (Optional[FontSize]): The size of the line plot's font.
             Options include "small", "medium", "large", "auto", or `None`.
-        regression (Optional[bool]): INSERT.
+        regression (Optional[bool]): If `True`, a regression line is plotted on the scatter plot.
     """
     title: Optional[str] = None
     x: Optional[SummaryOrConfigOnlyMetric] = None
@@ -1968,12 +1770,12 @@
             include "minmax", "stddev", "stderr", "none", "samples", or `None`.
         max_runs_to_show (Optional[int]): The maximum number of runs to show on the plot.
         max_bars_to_show (Optional[int]): The maximum number of bars to show on the bar plot.
-        custom_expressions (Optional[LList[str]]): INSERT.
-        legend_template (Optional[str]): INSERT
+        custom_expressions (Optional[LList[str]]): A list of custom expressions to be used in the bar plot.
+        legend_template (Optional[str]): The template for the legend.
         font_size( Optional[FontSize]): The size of the line plot's font.
             Options include "small", "medium", "large", "auto", or `None`.
-        line_titles (Optional[dict]): INSERT.
-        line_colors (Optional[dict]): INSERT.
+        line_titles (Optional[dict]): The titles of the lines. The keys are the line names and the values are the titles.
+        line_colors (Optional[dict]): The colors of the lines. The keys are the line names and the values are the colors.
     """
 
 
@@ -2057,8 +1859,8 @@
             function. Options include "mean", "min", "max", "median", "sum", "samples", or `None`.
         groupby_rangefunc (Optional[GroupArea]):  Group runs based on a range. Options
             include "minmax", "stddev", "stderr", "none", "samples", or `None`.
-        custom_expressions (Optional[LList[str]]): INSERT.
-        legend_template (Optional[str]): INSERT.
+        custom_expressions (Optional[LList[str]]): A list of custom expressions to be used in the scalar chart.
+        legend_template (Optional[str]): The template for the legend.
         font_size Optional[FontSize]: The size of the line plot's font.
             Options include "small", "medium", "large", "auto", or `None`.
     
@@ -2139,8 +1941,8 @@
     Attributes:
         metric: The name of the metric logged to your W&B project that the report pulls information from.
         display_name (str): The name of the metric 
-        inverted (bool):
-        log (bool):
+        inverted (bool): Whether to invert the metric.
+        log (bool): Whether to apply a log transformation to the metric.
     """
     metric: SummaryOrConfigOnlyMetric
     display_name: Optional[str] = None
@@ -2175,7 +1977,7 @@
         columns (LList[ParallelCoordinatesPlotColumn]): A list of one
             or more `ParallelCoordinatesPlotColumn` objects. 
         title (Optional[str]): The text that appears at the top of the plot.
-        gradient (Optional[LList[GradientPoint]]): INSERT.
+        gradient (Optional[LList[GradientPoint]]): INSERT
         font_size (Optional[FontSize]): The size of the line plot's font.
             Options include "small", "medium", "large", "auto", or `None`.
     """
@@ -2287,11 +2089,11 @@
 @dataclass(config=dataclass_config, repr=False)
 class MediaBrowser(Panel):
     """
-    INSERT
-
-    Attributes:
-        num_columns (Optional[int]): INSERT
-        media_keys (LList[str]): INSERT
+    A panel that displays media files in a grid layout.
+
+    Attributes:
+        num_columns (Optional[int]): The number of columns in the grid.
+        media_keys (LList[str]): A list of media keys that correspond to the media files.
     """
     num_columns: Optional[int] = None
     media_keys: LList[str] = Field(default_factory=list)
@@ -2349,14 +2151,14 @@
 @dataclass(config=dataclass_config, repr=False)
 class CustomChart(Panel):
     """
-    A panel that shows a custom chart. INSERT
-
-    Attributes:
-        query (dict): INSERT
+    A panel that shows a custom chart. The chart is defined by a query.
+
+    Attributes:
+        query (dict): The query that defines the custom chart. The key is the name of the field, and the value is the query.
         chart_name (str): The title of the custom chart.
         chart_fields (dict): Key-value pairs that define the axis of the
             plot. Where the key is the label, and the value is the metric.
-        chart_strings (dict): INSERT
+        chart_strings (dict): Key-value pairs that define the strings in the chart.
 
     """
     # Custom chart configs should look exactly like they do in the UI.  Please check the query carefully!
@@ -2370,12 +2172,12 @@
         cls, table_name: str, chart_fields: dict = None, chart_strings: dict = None
     ):
         """
-        INSERT
+        Create a custom chart from a table.
         
         Arguments:
-            table_name (str): INSERT
-            chart_fields (dict): INSERT
-            chart_strings (dict): INSERT
+            table_name (str): The name of the table.
+            chart_fields (dict): The fields to display in the chart. The key is the INSERT
+            chart_strings (dict): The strings to display in the chart. The key is the INSERT
         """
         return cls(
             query={"summaryTable": {"tableKey": table_name}},
@@ -3050,7 +2852,7 @@
         
         Arguments:
             url: The URL where the report is hosted.
-            as_model: INSERT
+            as_model: If True, return the model object instead of the Report object.
         """
         vs = _url_to_viewspec(url)
         model = internal.ReportViewspec.model_validate(vs)
@@ -3063,8 +2865,8 @@
         Generate HTML containing an iframe displaying this report.
         
         Arguments:
-            height: INSERT
-            hidden: INSERT
+            height: Height of the iframe.
+            hidden: If True, the iframe will be hidden by default.
         """
         try:
             url = self.url + "?jupyter=true"
